--- conflicted
+++ resolved
@@ -42,14 +42,11 @@
     ("aten::rfft", datetime.date(2021, 1, 31)),
     ("aten::_cholesky_helper", datetime.date(9999, 1, 1)),
     ("aten::_lstsq_helper", datetime.date(9999, 1, 1)),
-<<<<<<< HEAD
-    ("aten::_linalg_solve_out_helper_", datetime.date(9999, 1, 1)),
-=======
     ("aten::linalg_lstsq", datetime.date(2021, 5, 1)),
->>>>>>> 6b7ac380
     ("aten::_svd_helper", datetime.date(2021, 1, 31)),
     ("aten::_syevd_helper", datetime.date(9999, 1, 1)),
     ("aten::_lu_solve_helper", datetime.date(9999, 1, 1)),
+    ("aten::_linalg_solve_out_helper_", datetime.date(9999, 1, 1)),
     ("aten::_cudnn_rnn_flatten_weight", datetime.date(2020, 12, 31)),
     ("aten::_cudnn_rnn", datetime.date(2020, 12, 31)),
     ("aten::_cudnn_rnn_backward", datetime.date(2020, 12, 31)),
