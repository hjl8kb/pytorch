import torch
import numpy as np

import unittest
from itertools import product, permutations, combinations
from functools import partial
import random

from torch.testing._internal.common_utils import \
    (TestCase, run_tests, suppress_warnings, make_tensor)
from torch.testing._internal.common_device_type import \
    (instantiate_device_type_tests, onlyCPU, dtypes, onlyOnCPUAndCUDA)

# TODO: replace this with make_tensor() in common_utils.py
def _generate_input(shape, dtype, device, with_extremal):
    if shape == ():
        x = torch.tensor((), dtype=dtype, device=device)
    else:
        if dtype.is_floating_point or dtype.is_complex:
            # work around torch.randn not being implemented for bfloat16
            if dtype == torch.bfloat16:
                x = torch.randn(*shape, device=device) * random.randint(30, 100)
                x = x.to(torch.bfloat16)
            else:
                x = torch.randn(*shape, dtype=dtype, device=device) * random.randint(30, 100)
            x[torch.randn(*shape) > 0.5] = 0
            if with_extremal and dtype.is_floating_point:
                # Use extremal values
                x[torch.randn(*shape) > 0.5] = float('nan')
                x[torch.randn(*shape) > 0.5] = float('inf')
                x[torch.randn(*shape) > 0.5] = float('-inf')
            elif with_extremal and dtype.is_complex:
                x[torch.randn(*shape) > 0.5] = complex('nan')
                x[torch.randn(*shape) > 0.5] = complex('inf')
                x[torch.randn(*shape) > 0.5] = complex('-inf')
        elif dtype == torch.bool:
            x = torch.zeros(shape, dtype=dtype, device=device)
            x[torch.randn(*shape) > 0.5] = True
        else:
            x = torch.randint(15, 100, shape, dtype=dtype, device=device)

    return x

# TODO: replace this with make_tensor() in common_utils.py
def _rand_shape(dim, min_size, max_size):
    shape = []
    for i in range(dim):
        shape.append(random.randint(min_size, max_size))
    return tuple(shape)

# TODO: refactor tests to avoid this function
# Converts half/bfloat16 dtype to float when device is cpu
def _convert_t(dtype, device):
    if device == 'cpu' and dtype in {torch.half, torch.bfloat16}:
        return torch.float
    return dtype

# TODO: replace this with make_tensor() in common_utils.py
# Returns a tensor of the requested shape, dtype, and device
# Requesting a half CPU tensor returns a float CPU tensor with
# values representable by a half.
# Initialization uses randint for non-float types and randn for float types.
def _make_tensor(shape, dtype, device, fill_ones=False) -> torch.Tensor:
    # Returns a tensor filled with ones
    if fill_ones:
        return torch.ones(*shape, dtype=_convert_t(dtype, device), device=device)

    # Returns a tensor with random integer values
    if not (dtype.is_floating_point or dtype.is_complex):
        t = torch.randint(0, 10, shape, device=device)
        if dtype != torch.uint8:
            t = t - 5  # generate negative values also
        return t.to(_convert_t(dtype, device))

    # Populates the CPU tensor with floats representable as half/bfloat16
    if dtype == torch.half and device == 'cpu':
        return torch.randn(*shape, dtype=torch.float, device=device).half().float()
    if dtype == torch.bfloat16 and device == 'cpu':
        return torch.randn(*shape, dtype=torch.float, device=device).bfloat16().float()

    # Default: returns a tensor with random float values
    return torch.randn(shape, dtype=dtype, device=device).to(dtype=dtype)

# Tests ops and indexing to ensure they return views (and new tensors) as
# appropriate.
class TestViewOps(TestCase):
    exact_dtype = True

    def is_view_of(self, base, other):
        if (not other._is_view() or
                other is base or
                other._base is not base or
                base.device != other.device):
            return False
        # Note: only validates storage on native device types
        # because some accelerators, like XLA, do not expose storage
        if base.device.type == 'cpu' or base.device.type == 'cuda':
            if base.storage().data_ptr() != other.storage().data_ptr():
                return False

        return True

    # Returns true if v1 and v2 are views of the same base
    def is_view_of_same_base(self, v1, v2):
        if (not v1._is_view() or v1 is v2):
            return False
        return self.is_view_of(v1._base, v2)

    # Performs transpose if contiguous=True, else returns the input tensor as is
    def _do_transpose(self, x, contiguous=False, dim0=0, dim1=1):
        if contiguous:
            return x
        else:
            return x.transpose(dim0, dim1)

    @dtypes(*(torch.testing.get_all_int_dtypes() + torch.testing.get_all_fp_dtypes()))
    def test_conj_self(self, device, dtype):
        t = torch.ones(5, 5, device=device)
        s = t.conj()
        self.assertTrue(s is t)

    @onlyOnCPUAndCUDA
    @dtypes(*torch.testing.get_all_fp_dtypes(include_bfloat16=False), torch.complex64)
    def test_view_dtype(self, device, dtype):
        int_dtype = {
            torch.half: torch.int16,
            torch.bfloat16: torch.int16,
            torch.float: torch.int,
            torch.double: torch.long,
            torch.complex64: torch.long,
        }[dtype]
        numpy_dtype = {
            torch.half: np.int16,
            torch.bfloat16: np.int16,
            torch.float: np.int32,
            torch.double: np.int64,
            torch.complex64: np.int64,
        }[dtype]

        def generate_inputs():
            yield make_tensor((5, 5, 5), device, dtype, low=-5, high=5)
            yield make_tensor((5, 5, 5), device, dtype, low=-5, high=5).permute(2, 0, 1)
            yield make_tensor((1, 5, 1), device, dtype, low=-5, high=5).expand(5, 5, 5)
            yield make_tensor((10, 5, 10), device, dtype, low=-5, high=5)[::2, :, ::2]
            yield make_tensor((0, 5, 10), device, dtype, low=-5, high=5)
            yield make_tensor((), device, dtype, low=-5, high=5)

        def run_test(fp_tensor):
            self.assertRaises(RuntimeError, lambda: fp_tensor.view(torch.complex128))
            self.assertRaises(RuntimeError, lambda: fp_tensor.view(torch.int8))

            int_tensor = fp_tensor.view(int_dtype)
            self.assertEqual(int_tensor.dtype, int_dtype)
            self.assertEqual(int_tensor.shape, fp_tensor.shape)
            self.assertEqual(int_tensor.stride(), fp_tensor.stride())

            self.assertEqual(fp_tensor, int_tensor.view(dtype), rtol=0, atol=0)
            self.assertEqual(fp_tensor.cpu().numpy().view(numpy_dtype), int_tensor, rtol=0, atol=0)

            fp_tensor.zero_()
            self.assertEqual(fp_tensor, torch.zeros_like(fp_tensor), rtol=0, atol=0)

        for fp_tensor in generate_inputs():
            run_test(fp_tensor)

        # Test that requires_grad is dropped, because view(dtype) does not support backward
        if dtype is torch.double:
            t = make_tensor((5, 5, 5), device, torch.double, low=-5, high=5, requires_grad=True)
            self.assertFalse(t.view(torch.complex64).requires_grad)


    @onlyOnCPUAndCUDA
    def test_view_as_complex(self, device):
        def fn(contiguous_input=True, dim0=0, dim1=1):
            t = torch.randn(3, 2, 2, device=device)
            c_t = t[:, :, 0] + 1j * t[:, :, 1]

            input = self._do_transpose(t, contiguous_input, dim0, dim1)

            if input.size()[-1] != 2:
                self.assertRaisesRegex(
                    RuntimeError, "Tensor must have a last dimension of size 2",
                    lambda: torch.view_as_complex(input))
                return

            if input.stride()[-1] != 1:
                self.assertRaisesRegex(
                    RuntimeError, "Tensor must have a last dimension with stride 1",
                    lambda: torch.view_as_complex(input))
                return

            res = torch.view_as_complex(input)
            self.assertEqual(res, self._do_transpose(c_t, contiguous_input, dim0, dim1))
            self.assertTrue(self.is_view_of(t, res))

        fn()
        fn(contiguous_input=False)
        # RuntimeError since in this case the last dim of input would not be of size 2
        fn(contiguous_input=False, dim0=0, dim1=2)
        # RuntimeError since in this case the last dim of input would not have stride 1
        fn(contiguous_input=False, dim0=1, dim1=2)


        # RuntimeError since in this case the stride of non-last dim of input would not be of size 2
        x = torch.randn(3, 3, device=device)
        t = torch.as_strided(x, (2, 2), (1, 1))
        self.assertRaisesRegex(
            RuntimeError, "Tensor must have a stride divisible by 2 for all but last dimension",
            lambda: torch.view_as_complex(t))

        # tensor with zero elements
        x = torch.tensor([], device=device)  # torch.Size([0])
        self.assertRaisesRegex(
            RuntimeError, "Tensor must have a last dimension of size 2",
            lambda: torch.view_as_complex(x))

        # zero dimension tensor
        z = torch.tensor(2.0)
        self.assertRaisesRegex(
            RuntimeError, "Input tensor must have one or more dimensions",
            lambda: torch.view_as_complex(z))

        y = x.reshape(0, 2)  # torch.Size([0, 2])
        res = torch.view_as_complex(y)
        self.assertTrue(self.is_view_of(x, res))
        self.assertEqual(res.shape, torch.Size([0]))

    @onlyOnCPUAndCUDA
    @dtypes(*torch.testing.get_all_complex_dtypes(include_complex32=True))
    def test_view_as_real(self, device, dtype):
        def fn(contiguous_input=True):
            t = torch.randn(3, 4, dtype=dtype, device=device)
            input = self._do_transpose(t, contiguous_input)
            res = torch.view_as_real(input)
            self.assertEqual(res[:, :, 0], input.real)
            self.assertEqual(res[:, :, 1], input.imag)
            # TODO: Add torch.ComplexHalfStorage
            if dtype != torch.complex32:
                self.assertTrue(self.is_view_of(t, res))
            else:
                self.assertRaises(RuntimeError, lambda: self.is_view_of(t, res))

        fn()
        fn(contiguous_input=False)

        # tensor with zero elements
        x = torch.tensor([], dtype=dtype, device=device)
        res = torch.view_as_real(x)
        # TODO: Add torch.ComplexHalfStorage
        if dtype != torch.complex32:
            self.assertTrue(self.is_view_of(x, res))
        else:
            self.assertRaises(RuntimeError, lambda: self.is_view_of(x, res))
        self.assertEqual(res.shape, torch.Size([0, 2]))

        # tensor with zero dim
        x = torch.tensor(2 + 3j, dtype=dtype, device=device)
        res = torch.view_as_real(x)
        # TODO: Add torch.ComplexHalfStorage
        if dtype != torch.complex32:
            self.assertTrue(self.is_view_of(x, res))
        else:
            self.assertRaises(RuntimeError, lambda: self.is_view_of(x, res))
        self.assertEqual(res.shape, torch.Size([2]))

    @onlyOnCPUAndCUDA
    @dtypes(*torch.testing.get_all_dtypes())
    def test_view_tensor_split(self, device, dtype):
        a = make_tensor((40, 30), device, dtype, low=-9, high=9)
        a_split_dim0 = a.tensor_split(7, 0)
        for a_split_dim0_tensor in a_split_dim0:
            self.assertTrue(self.is_view_of(a, a_split_dim0_tensor))
        a_split_dim1 = a.tensor_split(7, 1)
        for a_split_dim1_tensor in a_split_dim1:
            self.assertTrue(self.is_view_of(a, a_split_dim1_tensor))

    @onlyOnCPUAndCUDA
    @dtypes(*(torch.testing.get_all_int_dtypes() + torch.testing.get_all_fp_dtypes()))
    def test_real_imag_noncomplex(self, device, dtype):
        t = torch.ones((5, 5), dtype=dtype, device=device)

        with self.assertRaises(RuntimeError):
            torch.real(t)

        with self.assertRaises(RuntimeError):
            torch.imag(t)

    @onlyOnCPUAndCUDA
    @dtypes(*torch.testing.get_all_complex_dtypes())
    def test_real_imag_view(self, device, dtype):
        def compare_with_numpy(contiguous_input=True):
            t = torch.randn(3, 3, dtype=dtype, device=device)
            if not contiguous_input:
                u = t.T
            else:
                u = t

            re = u.real
            exp = torch.from_numpy(u.cpu().numpy().real).to(device=device)
            self.assertEqual(re, exp)
            # for the case of contiguous_input, t=u
            # for the case of non contiguous_input, the base still remains
            # t since we are performing a view operation to make the input non-contiguous
            self.assertTrue(self.is_view_of(t, re))

            im = u.imag
            exp = torch.from_numpy(u.cpu().numpy().imag).to(device=device)
            self.assertEqual(im, exp)
            self.assertTrue(self.is_view_of(t, im))

        compare_with_numpy()
        compare_with_numpy(contiguous_input=False)

        # ensure storage offset is being correctly set
        a = torch.randn(10, dtype=dtype)
        self.assertEqual(a[5:].real, a.real[5:])
        self.assertEqual(a[5:].imag, a.imag[5:])

    @onlyOnCPUAndCUDA
<<<<<<< HEAD
    @dtypes(*torch.testing.get_all_dtypes())
    def test_conj_neg_imag_view(self, device, dtype) -> None:
=======
    @dtypes(*torch.testing.get_all_complex_dtypes())
    def test_conj_view(self, device, dtype) -> None:
>>>>>>> 694d7c40
        t = _make_tensor((4, 5,), dtype, device)
        t_numpy_conj = t.numpy().conj()
        v = t.conj()
        self.assertTrue(self.is_view_of(t, v))
        self.assertEqual(v, t_numpy_conj)

        if (t.is_complex()):
            v_imag = v.imag
            self.assertTrue(self.is_view_of(v, v_imag))
            self.assertEqual(v_imag, t_numpy_conj.imag)
            self.assertTrue(v_imag.is_neg())

        t = _make_tensor((4, 5,), dtype, device)
        v = t.neg()
        self.assertTrue(self.is_view_of(t, v))
        self.assertEqual(v, t.numpy().neg())

    @onlyOnCPUAndCUDA
    @dtypes(*product(torch.testing.get_all_complex_dtypes(), torch.testing.get_all_dtypes()))
    @suppress_warnings
    def test_set_real_imag(self, device, dtypes):
        x = torch.randn(10, dtype=dtypes[0], device=device)

        new_real = _make_tensor((10,), dtypes[1], device)
        new_imag = _make_tensor((10,), dtypes[1], device)

        x.real = new_real
        x.imag = new_imag

        if dtypes[1].is_complex:
            self.assertEqual(x.real, new_real.real, exact_dtype=False)
            self.assertEqual(x.imag, new_imag.real, exact_dtype=False)

        else:
            self.assertEqual(x.real, new_real, exact_dtype=False)
            self.assertEqual(x.imag, new_imag, exact_dtype=False)

    def test_diagonal_view(self, device) -> None:
        t = torch.ones((5, 5), device=device)
        v = torch.diagonal(t)
        self.assertTrue(self.is_view_of(t, v))

        v[0] = 0
        self.assertEqual(t[0, 0], v[0])

        t = torch.ones((3, 3, 3), device=device)
        v = torch.diagonal(t, offset=1, dim1=1, dim2=2)
        self.assertTrue(self.is_view_of(t, v))

        v[0, 0] = 0
        self.assertEqual(t[0, 0, 1], v[0, 0])

    def test_select_view(self, device) -> None:
        t = torch.ones((5, 5), device=device)
        v = t.select(0, 2)
        self.assertTrue(self.is_view_of(t, v))

        v[0] = 0
        self.assertEqual(t[2, 0], v[0])

    def test_unbind_view(self, device) -> None:
        t = torch.zeros((5, 5), device=device)
        tup = torch.unbind(t)

        for idx, v in enumerate(tup):
            self.assertTrue(self.is_view_of(t, v))

            v[0] = idx + 1
            self.assertEqual(t[idx, 0], v[0])

    def test_expand_view(self, device) -> None:
        t = torch.ones((5, 1), device=device)
        v = t.expand(5, 5)
        self.assertTrue(self.is_view_of(t, v))

        v[2, 2] = 0
        self.assertEqual(t[2, 0], v[2, 2])

    def test_expand_as_view(self, device):
        t = torch.ones((5, 1), device=device)
        e = torch.empty((5, 5), device=device)
        v = t.expand_as(e)
        self.assertTrue(self.is_view_of(t, v))

        v[2, 2] = 0
        self.assertEqual(t[2, 0], v[2, 2])

    def test_narrow_view(self, device):
        t = torch.ones((5, 5), device=device)
        v = torch.narrow(t, 1, 2, 2)
        self.assertTrue(self.is_view_of(t, v))

        v[0, 0] = 0
        self.assertEqual(t[0, 2], v[0, 0])

    def test_permute_view(self, device) -> None:
        t = torch.ones((5, 5), device=device)
        v = t.permute(1, 0)
        self.assertTrue(self.is_view_of(t, v))

        v[0, 1] = 0
        self.assertEqual(t[1, 0], v[0, 1])

    def test_transpose_view(self, device):
        for fn in (torch.swapdims, torch.swapaxes, torch.transpose):
            t = torch.ones((5, 5), device=device)
            v = fn(t, 0, 1)
            self.assertTrue(self.is_view_of(t, v))

            v[0, 1] = 0
            self.assertEqual(t[1, 0], v[0, 1])

    def test_t_view(self, device):
        t = torch.ones((5, 5), device=device)
        v = t.t()
        self.assertTrue(self.is_view_of(t, v))

        v[0, 1] = 0
        self.assertEqual(t[1, 0], v[0, 1])

    def test_T_view(self, device):
        t = torch.ones((5, 5), device=device)
        v = t.T
        self.assertTrue(self.is_view_of(t, v))

        v[0, 1] = 0
        self.assertEqual(t[1, 0], v[0, 1])

    def test_unfold_view(self, device):
        t = torch.ones(10, device=device)
        v = t.unfold(0, 3, 2)
        self.assertTrue(self.is_view_of(t, v))

        v[1, 0] = 0
        self.assertEqual(t[2], v[1, 0])

    def test_squeeze_view(self, device):
        t = torch.ones(5, 1, 5, device=device)
        v = torch.squeeze(t)
        self.assertTrue(self.is_view_of(t, v))
        v[0, 1] = 0
        self.assertEqual(t, v._base)

    def test_unsqueeze_view(self, device):
        t = torch.ones(5, 5, device=device)
        v = torch.unsqueeze(t, 1)
        self.assertTrue(self.is_view_of(t, v))

        v[0, 0, 1] = 0
        self.assertEqual(t[0, 1], v[0, 0, 1])

    def test_as_strided_view(self, device):
        t = torch.ones(5, 5, device=device)
        v = torch.as_strided(t, (25,), (1,))
        self.assertTrue(self.is_view_of(t, v))

        v[6] = 0
        self.assertEqual(t[1, 1], v[6])

    def test_view_view(self, device):
        t = torch.ones(5, 5, device=device)
        v = t.view(25)
        self.assertTrue(self.is_view_of(t, v))

        v[6] = 0
        self.assertEqual(t[1, 1], v[6])

    def test_view_as_view(self, device):
        t = torch.ones(5, 5, device=device)
        e = torch.empty((25,))
        v = t.view_as(e)
        self.assertTrue(self.is_view_of(t, v))

        v[6] = 0
        self.assertEqual(t[1, 1], v[6])

    def test_contiguous_self(self, device):
        t = torch.ones(5, 5, device=device)
        s = t.contiguous()
        self.assertTrue(s is t)

    def test_contiguous_nonview(self, device):
        t = torch.ones(5, 5, device=device)
        nv = t.t().contiguous()
        self.assertTrue(not self.is_view_of(t, nv))

        nv[0, 0] = 0
        self.assertNotEqual(t[0, 0], nv[0, 0])

    def test_reshape_view(self, device):
        t = torch.ones(5, 5, device=device)
        v = torch.reshape(t, (25,))
        self.assertTrue(self.is_view_of(t, v))

        v[6] = 0
        self.assertEqual(t[1, 1], v[6])

    def test_reshape_as_view(self, device):
        t = torch.ones(5, 5, device=device)
        e = torch.empty((25,), device=device)
        v = t.reshape_as(e)
        self.assertTrue(self.is_view_of(t, v))

        v[6] = 0
        self.assertEqual(t[1, 1], v[6])

    def test_reshape_nonview(self, device):
        t = torch.ones(5, 5, device=device)
        nv = torch.reshape(t.t(), (25,))
        self.assertTrue(not self.is_view_of(t, nv))

        nv[6] = 0
        self.assertNotEqual(t[1, 1], nv[6])

    def test_flatten_view(self, device):
        def test_writes_propagate(t, v):
            idx_t = (0,) * t.ndim
            idx_v = (0,) * v.ndim
            v[idx_v] = 0
            self.assertEqual(t[idx_t], v[idx_v])

        t = torch.ones(1, 2, 3, 4, device=device)
        v = t.flatten()
        self.assertTrue(self.is_view_of(t, v))
        test_writes_propagate(t, v)

        # zero-dimensional tensor
        t = torch.tensor(1, device=device)
        v = t.flatten()
        test_writes_propagate(t, v)
        self.assertTrue(self.is_view_of(t, v))

        t = torch.ones(1, 2, 3, 4, device=device).transpose(2, 3)
        v = t.flatten(0, 1)
        test_writes_propagate(t, v)
        self.assertTrue(self.is_view_of_same_base(t, v))

        # stride[i] = stride[i + 1] * size[i + 1] is satisfied for 3 groups:
        t = torch.ones(720, device=device) \
            .as_strided((2, 3, 2, 3, 5, 4), (6, 2, 15, 5, 1, 0))
        #               [--1--|---2---|-3-] [--1--|----2---|-3-]
        v1 = t.flatten(0, 1)
        v2 = v1.flatten(1, 3)
        v3 = v2.flatten(2, 2)
        test_writes_propagate(t, v1)
        self.assertTrue(self.is_view_of_same_base(t, v1))
        test_writes_propagate(t, v2)
        self.assertTrue(self.is_view_of_same_base(t, v2))
        test_writes_propagate(t, v3)
        self.assertTrue(self.is_view_of_same_base(t, v3))

    @onlyOnCPUAndCUDA
    def test_flatten_nonview(self, device):
        def assert_is_nonview(t, nv):
            idx_t = (0,) * t.ndim
            idx_nv = (0,) * nv.ndim
            self.assertTrue(not nv._is_view())
            nv[idx_nv] = 0
            self.assertNotEqual(t[idx_t], nv[idx_nv])
        t = torch.ones(2, 3, 2, 3, device=device).transpose(2, 3)
        nv = t.flatten(1, 3)
        assert_is_nonview(t, nv)

        t = torch.ones(2, 2, device=device).T
        nv = t.flatten()
        assert_is_nonview(t, nv)

        # flatten returns the original object if start_dim=end_dim
        t = t = torch.ones(2, 2, device=device)
        nv = t.flatten(1, 1)
        self.assertTrue(t is nv)

    def test_basic_indexing_slice_view(self, device):
        t = torch.ones(5, 5, device=device)
        v = t[:2, :3]
        self.assertTrue(self.is_view_of(t, v))

        v[0, 0] = 0
        self.assertEqual(t[0, 0], v[0, 0])

    def test_basic_indexing_ellipses_view(self, device):
        t = torch.ones(5, 5, device=device)
        v = t[..., :2]
        self.assertTrue(self.is_view_of(t, v))

        v[0, 0] = 0
        self.assertEqual(t[0, 0], v[0, 0])

    def test_basic_indexing_newaxis_view(self, device):
        t = torch.ones(5, 5, device=device)
        v = t[None, :2, 3]
        self.assertTrue(self.is_view_of(t, v))

        v[0, 0] = 0
        self.assertEqual(t[0, 3], v[0, 0])

    def test_advanced_indexing_nonview(self, device):
        t = torch.ones(3, 3, device=device)
        rows = torch.tensor([[0, 0], [2, 2]], device=device)
        cols = torch.tensor([[0, 1], [2, 2]], device=device)
        nv = t[rows, cols]
        self.assertTrue(not self.is_view_of(t, nv))

        nv[1, 1] = 0
        self.assertNotEqual(t[2, 2], nv[1, 1])

    def test_advanced_indexing_assignment(self, device):
        t = torch.ones(3, 3, device=device)
        rows = torch.tensor([[0, 0], [2, 2]], device=device)
        cols = torch.tensor([[0, 1], [2, 2]], device=device)
        t[rows, cols] = 0
        self.assertEqual(t[2, 2], 0)

    @unittest.skip("See https://github.com/pytorch/pytorch/pull/32720")
    def test_chunk_view(self, device):
        t = torch.zeros(3, 3, device=device)
        l = torch.chunk(t, 3)

        for idx, v in enumerate(l):
            self.assertTrue(self.is_view_of(t, v))

            v[0, 0] = idx + 1
            self.assertEqual(t[idx, 0], v[0, 0])

    @unittest.skip("See https://github.com/pytorch/pytorch/pull/32720")
    def test_split_view(self, device):
        t = torch.zeros(3, 3, device=device)
        l = torch.split(t, [1, 1, 1])

        for idx, v in enumerate(l):
            self.assertTrue(self.is_view_of(t, v))

            v[0, 0] = idx + 1
            self.assertEqual(t[idx, 0], v[0, 0])

    def test_movedim_view(self, device):
        def run_test(device, op):
            t = torch.zeros(3, 3, device=device)
            out = op(t)

            self.assertTrue(self.is_view_of(t, out))

            # Randomly change values in output
            # and verify that original is changed
            # as well.
            for _ in range(3):
                idx_1, idx_2 = random.randint(0, 2), random.randint(0, 2)
                out[idx_1, idx_2] = random.random()
                self.assertEqual(t[idx_2, idx_1], out[idx_1, idx_2])

        for fn in [torch.movedim, torch.moveaxis]:
            op = partial(fn, source=(0, 1), destination=(1, 0))
            run_test(device, op)

            op = partial(fn, source=0, destination=1)
            run_test(device, op)

class TestOldViewOps(TestCase):
    def test_ravel(self, device):

        def _test_ravel(tensors, size, nc=False):
            for src in tensors:
                # Continuous Tensor -> View
                flat = src.ravel()
                self.assertEqual(flat.shape, torch.Size([size]))
                self.assertEqual(src.view(-1), flat)
                self.assertEqual(flat._base, src)

                # Non-continuous Tensor -> Copy
                if nc:
                    nc_src = src.t()
                    nc_flat = nc_src.ravel()
                    self.assertEqual(nc_flat.shape, torch.Size([size]))
                    self.assertEqual(nc_src.reshape(-1), nc_flat)
                    self.assertTrue(nc_flat._base != nc_src)

        # Test that flatten returns 1-dim tensor when given a 0-dim tensor
        zero_dim_tensor = torch.tensor(123, device=device)
        flat0 = zero_dim_tensor.ravel()
        one_dim_tensor = torch.tensor([123], device=device)
        flat1 = zero_dim_tensor.ravel()

        self.assertEqual(zero_dim_tensor.shape, torch.Size([]))
        self.assertEqual(flat0.shape, torch.Size([1]))
        self.assertEqual(one_dim_tensor.shape, torch.Size([1]))
        self.assertEqual(flat1.shape, torch.Size([1]))
        self.assertEqual(flat0, one_dim_tensor)
        self.assertEqual(flat0, flat1)
        self.assertEqual(flat0.shape, flat1.shape)

        # Test both float tensor and quantized tensor
        tensors = [torch.randn(5, 5, 5, 5, device=device),
                   torch._empty_affine_quantized([5, 5, 5, 5],
                                                 scale=2,
                                                 zero_point=3,
                                                 dtype=torch.quint8,
                                                 device=device)]
        _test_ravel(tensors, 625)

        tensors = [torch.randn(0, 2, 3, device=device),
                   torch.randn(3, 0, 2, device=device),
                   torch._empty_affine_quantized([0, 2, 3],
                                                 scale=2,
                                                 zero_point=3,
                                                 dtype=torch.quint8,
                                                 device=device),
                   torch._empty_affine_quantized([3, 0, 2],
                                                 scale=2,
                                                 zero_point=3,
                                                 dtype=torch.quint8,
                                                 device=device)]
        _test_ravel(tensors, 0)

        tensors = [torch.randn(5, 5, device=device),
                   torch._empty_affine_quantized([5, 5],
                                                 scale=2,
                                                 zero_point=3,
                                                 dtype=torch.quint8,
                                                 device=device)]
        _test_ravel(tensors, 25, True)

    # TODO: this should be refactored into the view ops test suite
    def test_empty_reshape(self, device):
        x = torch.randn(0, 6, device=device)
        self.assertEqual((1, 0, 6, 1, 1), x.reshape(1, 0, 6, 1, 1).shape)
        # should be viewable -- i.e. data_ptr is the same.
        self.assertEqual(x.data_ptr(), x.reshape(1, 0, 6, 1, 1).data_ptr())

        # match NumPy semantics -- don't infer the size of dimension with a degree of freedom
        self.assertRaises(RuntimeError, lambda: x.reshape(0, -1))

    def test_expand(self, device):
        tensor = torch.rand(1, 8, 1, device=device)
        tensor2 = torch.rand(5, device=device)
        template = torch.rand(4, 8, 5, device=device)
        target = template.size()
        self.assertEqual(tensor.expand_as(template).size(), target)
        self.assertEqual(tensor.expand(4, 8, 5).size(), target)
        self.assertEqual(tensor.expand(target).size(), target)
        self.assertEqual(tensor2.expand_as(template).size(), target)
        self.assertEqual(tensor2.expand(4, 8, 5).size(), target)
        self.assertEqual(tensor2.expand(target).size(), target)

        # test double expand
        self.assertEqual(tensor2.expand(1, 5).expand(2, 2, 5), tensor2.repeat(2, 2, 1))

        # test non-contiguous
        noncontig = torch.randn(5, 2, 1, 3, device=device)[:, 0]
        self.assertFalse(noncontig.is_contiguous())
        self.assertEqual(noncontig.expand(2, 5, 4, 3), noncontig.contiguous().repeat(2, 1, 4, 1))

        # make sure it's compatible with unsqueeze
        expanded = tensor2.expand(1, 1, 5)
        unsqueezed = tensor2.unsqueeze(0).unsqueeze(1)
        self.assertEqual(expanded, unsqueezed)
        self.assertEqual(expanded.stride(), unsqueezed.stride())

        # test -1 as target size
        self.assertEqual(tensor.expand(4, -1, 5), tensor.expand(4, 8, 5))
        self.assertRaises(RuntimeError, lambda: tensor2.expand(-1, -1))

        # test expanding empty to empty
        self.assertEqual(torch.zeros(0, device=device).expand((0,)), torch.zeros(0, device=device))

    # TODO: this should be refactored into the view ops test suite
    def test_view_empty(self, device):
        x = torch.randn(0, 6, device=device)
        self.assertEqual((1, 0, 6, 1, 1), x.view(1, 0, 6, 1, 1).shape)

    # TODO: this should be refactored into the view ops test suite
    @onlyOnCPUAndCUDA
    def test_reshape(self, device):
        x = torch.randn(3, 3, device=device)
        self.assertEqual(x.data_ptr(), x.reshape(-1).data_ptr())
        self.assertEqual(x.data_ptr(), x.reshape(1, 9, 1).data_ptr())
        self.assertEqual(torch.reshape(x, (9,)), x.reshape(9))
        self.assertRaises(RuntimeError, lambda: x.reshape(-1, -1))

        y = torch.randn(4, 4, 4, device=device)[:, 0, :]
        self.assertNotEqual(y.data_ptr(), y.reshape(-1).data_ptr())
        self.assertEqual(y.contiguous().view(-1), y.reshape(-1))
        self.assertEqual(y.reshape(2, 2, 4).data_ptr(), y.data_ptr())

        s = torch.randn((), device=device)
        self.assertEqual(s.data_ptr(), s.reshape(()).data_ptr())
        self.assertEqual(s.reshape(-1).shape, (1,))
        self.assertRaises(RuntimeError, lambda: s.reshape(2))

        empty = torch.tensor([], device=device)
        self.assertEqual(empty, empty.reshape(-1))
        self.assertEqual(empty, empty.reshape([0]))
        # TODO: fix these once we have multi-dimensional empty tensors
        self.assertEqual(empty.reshape([0, 1]).shape, (0, 1))
        self.assertEqual(empty.reshape([1, -1]).shape, (1, 0))
        self.assertRaises(RuntimeError, lambda: empty.reshape(1))

        x = torch.randn(3, 3, device=device)
        self.assertEqual(x.data_ptr(), x.reshape_as(torch.rand(9)).data_ptr())
        self.assertEqual(x.data_ptr(), x.reshape_as(torch.rand(1, 9, 1)).data_ptr())
        self.assertRaises(RuntimeError, lambda: x.reshape_as(torch.rand(10, device=device)))

    def test_flatten(self, device):
        # Test that flatten returns 1-dim tensor when given a 0-dim tensor
        zero_dim_tensor = torch.tensor(123, device=device)
        flat0 = zero_dim_tensor.flatten()
        one_dim_tensor = torch.tensor([123], device=device)
        flat1 = zero_dim_tensor.flatten()

        self.assertEqual(zero_dim_tensor.shape, torch.Size([]))
        self.assertEqual(flat0.shape, torch.Size([1]))
        self.assertEqual(one_dim_tensor.shape, torch.Size([1]))
        self.assertEqual(flat1.shape, torch.Size([1]))
        self.assertEqual(flat0, one_dim_tensor)
        self.assertEqual(flat0, flat1)
        self.assertEqual(flat0.shape, flat1.shape)

        # Test both float tensor and quantized tensor
        tensors = [torch.randn(5, 5, 5, 5, device=device),
                   torch._empty_affine_quantized([5, 5, 5, 5],
                                                 scale=2,
                                                 zero_point=3,
                                                 dtype=torch.quint8,
                                                 device=device)]
        for src in tensors:
            flat = src.flatten(0, -1)
            self.assertEqual(flat.shape, torch.Size([625]))
            self.assertEqual(src.view(-1), flat.view(-1))

            flat = src.flatten(0, 2)
            self.assertEqual(flat.shape, torch.Size([125, 5]))
            self.assertEqual(src.view(-1), flat.view(-1))

            flat = src.flatten(0, 1)
            self.assertEqual(flat.shape, torch.Size([25, 5, 5]))
            self.assertEqual(src.view(-1), flat.view(-1))

            flat = src.flatten(1, 2)
            self.assertEqual(flat.shape, torch.Size([5, 25, 5]))
            self.assertEqual(src.view(-1), flat.view(-1))

            flat = src.flatten(2, 3)
            self.assertEqual(flat.shape, torch.Size([5, 5, 25]))
            self.assertEqual(src.view(-1), flat.view(-1))

            flat = src.flatten(-2, -1)
            self.assertEqual(flat.shape, torch.Size([5, 5, 25]))
            self.assertEqual(src.view(-1), flat.view(-1))

            flat = src.flatten(2, 2)
            self.assertEqual(flat, src)

            # out of bounds index
            with self.assertRaisesRegex(IndexError, 'Dimension out of range'):
                src.flatten(5, 10)

            # invalid start and end
            with self.assertRaisesRegex(RuntimeError, 'start_dim cannot come after end_dim'):
                src.flatten(2, 0)

    # TODO: update to work on CUDA, too
    @onlyCPU
    def test_narrow(self, device):
        x = torch.tensor([[0, 1, 2], [3, 4, 5], [6, 7, 8]])
        self.assertEqual(x.narrow(0, 0, 1), torch.tensor([[0, 1, 2]]))
        self.assertEqual(x.narrow(0, 0, 2), torch.tensor([[0, 1, 2], [3, 4, 5]]))
        self.assertEqual(x.narrow(0, 1, 1), torch.tensor([[3, 4, 5]]))
        self.assertEqual(x.narrow(0, -1, 1), torch.tensor([[6, 7, 8]]))
        self.assertEqual(x.narrow(0, -2, 2), torch.tensor([[3, 4, 5], [6, 7, 8]]))
        self.assertEqual(x.narrow(0, -3, 3), torch.tensor([[0, 1, 2], [3, 4, 5], [6, 7, 8]]))
        self.assertEqual(x.narrow(-1, -1, 1), torch.tensor([[2], [5], [8]]))
        self.assertEqual(x.narrow(-2, -1, 1), torch.tensor([[6, 7, 8]]))

    # TODO: update to work on CUDA, too
    @onlyCPU
    def test_narrow_tensor(self, device):
        x = torch.tensor([[0, 1, 2], [3, 4, 5], [6, 7, 8]])
        self.assertEqual(x.narrow(0, torch.tensor(0), 1), torch.tensor([[0, 1, 2]]))
        with self.assertRaises(Exception):
            x.narrow(0, torch.tensor(0.), 1)
        with self.assertRaises(Exception):
            x.narrow(0, torch.tensor([0]), 1)
        with self.assertRaises(Exception):
            x.narrow(0, torch.tensor([0, 1]), 1)

    # TODO: make work on CUDA, too
    @onlyCPU
    def test_t(self, device):
        # Test 0D tensors
        x = torch.randn(())
        self.assertEqual(x, x.t())
        x = x.to_sparse()
        self.assertEqual(x, x.t())

        # Test 1D tensors
        x = torch.arange(4)
        self.assertEqual(x, x.t())
        x = x.to_sparse()
        self.assertEqual(x, x.t())

        # Test 2D tensors
        x = torch.rand((2, 2))
        self.assertEqual(x.t(), x.transpose(0, 1))
        x = x.to_sparse()
        self.assertEqual(x.t(), x.transpose(0, 1))

        # Test 3D tensor
        x = torch.rand((2, 2, 2))
        with self.assertRaisesRegex(RuntimeError, 'expects a tensor with <= 2 dimensions, but self is 3D'):
            x.t()
        x = x.to_sparse()
        with self.assertRaisesRegex(RuntimeError, 'expects a tensor with <= 2 sparse and 0 dense dimensions'):
            x.t()

    @onlyCPU
    def test_split(self, device):
        tensor = torch.rand(7, 4)
        split_size = 3
        dim = 0
        target_sizes = ([3, 4], [3, 4], [1, 4])
        splits = tensor.split(split_size, dim)
        start = 0
        for target_size, split in zip(target_sizes, splits):
            self.assertEqual(split.size(), target_size)
            self.assertEqual(tensor.narrow(dim, start, target_size[dim]), split, atol=0, rtol=0)
            start = start + target_size[dim]

        # Variable sections split
        tensor = torch.randn(20, 10)
        dim = 0
        split_sizes = [5, 5, 10]
        target_sizes = ([[5, 10], [5, 10], [10, 10]])
        splits = tensor.split(split_sizes, dim)
        start = 0
        for target_size, split in zip(target_sizes, splits):
            self.assertEqual(split.size(), target_size)
            self.assertEqual(tensor.narrow(dim, start, target_size[dim]), split, atol=0, rtol=0)
            start = start + target_size[dim]

        split_sizes = [2, 2, 6]
        target_sizes = ([20, 2], [20, 2], [20, 6])
        dim = 1
        splits = tensor.split(split_sizes, dim)
        start = 0
        for target_size, split in zip(target_sizes, splits):
            self.assertEqual(split.size(), target_size)
            self.assertEqual(tensor.narrow(dim, start, target_size[dim]), split, atol=0, rtol=0)
            start = start + target_size[dim]

    @onlyCPU
    def test_chunk(self, device):
        tensor = torch.rand(4, 7)
        num_chunks = 3
        dim = 1
        target_sizes = ([4, 3], [4, 3], [4, 1])
        splits = tensor.chunk(num_chunks, dim)
        start = 0
        for target_size, split in zip(target_sizes, splits):
            self.assertEqual(split.size(), target_size)
            self.assertEqual(tensor.narrow(dim, start, target_size[dim]), split,
                             atol=0, rtol=0)
            start = start + target_size[dim]

        # Invalid chunk sizes
        error_regex = 'chunk expects.*greater than 0'
        with self.assertRaisesRegex(RuntimeError, error_regex):
            tensor.chunk(0)
        with self.assertRaisesRegex(RuntimeError, error_regex):
            tensor.chunk(-2)

    # TODO: make work on CUDA, too
    @onlyCPU
    def test_unsqueeze(self, device) -> None:
        x = torch.randn(2, 3, 4)
        y = x.unsqueeze(1)
        self.assertEqual(y, x.view(2, 1, 3, 4))
        y = x.clone().unsqueeze_(2)
        self.assertEqual(y, x.view(2, 3, 1, 4))

        x = x[:, 1]
        self.assertFalse(x.is_contiguous())
        y = x.unsqueeze(1)
        self.assertEqual(y, x.contiguous().view(2, 1, 4))
        y = x.clone().unsqueeze_(2)
        self.assertEqual(y, x.contiguous().view(2, 4, 1))

    # unit test for special case transposed copy (see ATen/native/Copy.cpp for details)
    def test_big_transpose(self, device):
        t = torch.rand(456, 789, device=device)
        t1 = t.t().contiguous()
        t2 = torch.from_numpy(t.cpu().numpy().transpose())
        self.assertEqual(t1, t2)

    def test_T(self, device):
        a = torch.randn(2, 3, 4, device=device)
        t1 = a.T
        t2 = a.permute(2, 1, 0)
        self.assertEqual(t2, t1)
        b = torch.randn(10, device=device)
        self.assertEqual(b, b.T)
        scalar = torch.tensor(5, device=device)
        self.assertEqual(scalar, scalar.T)

    def test_python_types(self, device):
        a1 = torch.randn((1, 2), device=device, dtype=torch.float64)
        a2 = torch.randn((1, 2), device=device, dtype=float)
        self.assertEqual(a1.dtype, a2.dtype)

        b1 = torch.arange(10, 20, dtype=torch.int64, device=device)
        b2 = torch.arange(10, 20, dtype=int, device=device)
        self.assertEqual(b1.dtype, b2.dtype)

        c1 = torch.tensor([True, False], dtype=torch.bool, device=device)
        c2 = torch.tensor([True, False], dtype=bool, device=device)
        self.assertEqual(c1.dtype, c2.dtype)

    # TODO: is resize best put in test_view_ops?
    def test_resize_as_preserves_strides(self, device):
        x = torch.empty(2, 3).t()
        old_strides = x.stride()
        x.resize_as_(x)
        self.assertEqual(x.stride(), old_strides)

    def test_memory_format_resize_as(self, device):
        def test_helper(shape, memory_format, device):
            xc = torch.randn(shape, device=device).contiguous(memory_format=memory_format)
            flat = torch.randn(xc.numel(), device=device)
            flat.resize_as_(xc, memory_format=torch.preserve_format)
            self.assertTrue(flat.is_contiguous(memory_format=memory_format))

        test_helper((10, 3, 32, 32), torch.channels_last, device)
        test_helper((3, 10, 3, 32, 32), torch.channels_last_3d, device)

    def test_memory_format_resize_(self, device):
        def test_helper(shape, numel, memory_format, device):
            flat = torch.randn(numel, device=device)
            flat.resize_(shape, memory_format=memory_format)
            self.assertTrue(flat.is_contiguous(memory_format=memory_format))

        test_helper((10, 3, 32, 32), 10 * 3 * 32 * 32, torch.channels_last, device)
        test_helper((3, 10, 3, 32, 32), 3 * 10 * 3 * 32 * 32, torch.channels_last_3d, device)

    @onlyOnCPUAndCUDA
    @dtypes(torch.int64, torch.float, torch.complex128)
    def test_transpose_invalid(self, device, dtype):
        for fn in (torch.swapdims, torch.swapaxes, torch.transpose):
            shape = _rand_shape(4, min_size=5, max_size=10)
            x = _generate_input(shape, dtype, device, False)

            # Invalid `source` and `destination` dimension
            with self.assertRaisesRegex(IndexError, "Dimension out of range"):
                fn(x, 5, 0)

            with self.assertRaisesRegex(IndexError, "Dimension out of range"):
                fn(x, 0, 5)

    @dtypes(torch.int64, torch.float, torch.complex128)
    def test_transpose_vs_numpy(self, device, dtype):
        for fn in (torch.swapdims, torch.swapaxes, torch.transpose):
            for nd in range(5):
                shape = _rand_shape(nd, min_size=5, max_size=10)
                x = _generate_input(shape, dtype, device, with_extremal=False)
                for random_negative in [True, False]:
                    for src_dim, dst_dim in permutations(range(nd), r=2):
                        random_prob = random.random()

                        if random_negative and random_prob > 0.66:
                            src_dim = src_dim - nd
                        elif random_negative and random_prob > 0.33:
                            dst_dim = dst_dim - nd
                        elif random_negative:
                            src_dim = src_dim - nd
                            dst_dim = dst_dim - nd

                        partial_map = {
                            torch.swapdims: partial(torch.swapdims, dim0=src_dim, dim1=dst_dim),
                            torch.swapaxes: partial(torch.swapaxes, axis0=src_dim, axis1=dst_dim),
                            torch.transpose: partial(torch.transpose, dim0=src_dim, dim1=dst_dim),
                        }

                        torch_fn = partial_map[fn]
                        np_fn = partial(np.swapaxes, axis1=src_dim, axis2=dst_dim)
                        self.compare_with_numpy(torch_fn, np_fn, x, device=None, dtype=None)

            # Move dim to same position
            x = torch.randn(2, 3, 5, 7, 11)
            partial_map = {
                torch.swapdims: partial(torch.swapdims, dim0=0, dim1=0),
                torch.swapaxes: partial(torch.swapaxes, axis0=0, axis1=0),
                torch.transpose: partial(torch.transpose, dim0=0, dim1=0),
            }
            torch_fn = partial_map[fn]
            np_fn = partial(np.swapaxes, axis1=0, axis2=0)
            self.compare_with_numpy(torch_fn, np_fn, x, device=None, dtype=None)

    def _test_atleast_dim(self, torch_fn, np_fn, device, dtype):
        for ndims in range(0, 5):
            shape = _rand_shape(ndims, min_size=5, max_size=10)
            for n in range(ndims + 1):
                for with_extremal in [False, True]:
                    for contiguous in [False, True]:
                        # Generate Input.
                        x = _generate_input(shape, dtype, device, with_extremal)
                        if contiguous:
                            x = x.T
                        self.compare_with_numpy(torch_fn, np_fn, x, device=None, dtype=None)

                        # Compare sequence input
                        torch_sequence_x = (x,) * random.randint(3, 10)
                        np_sequence_x = tuple(np.array(x.detach().cpu().numpy()) for x in torch_sequence_x)
                        torch_res = torch_fn(*torch_sequence_x)
                        np_res = np_fn(*np_sequence_x)

                        torch_res = tuple(x.cpu() for x in torch_res)
                        np_res = tuple(torch.from_numpy(x) for x in np_res)
                        self.assertEqual(np_res, torch_res)

    # TODO: are these view ops?
    @dtypes(*(torch.testing.get_all_int_dtypes() + torch.testing.get_all_fp_dtypes(include_bfloat16=False) +
              torch.testing.get_all_complex_dtypes()))
    def test_atleast(self, device, dtype):
        self._test_atleast_dim(torch.atleast_1d, np.atleast_1d, device, dtype)
        self._test_atleast_dim(torch.atleast_2d, np.atleast_2d, device, dtype)
        self._test_atleast_dim(torch.atleast_3d, np.atleast_3d, device, dtype)

    @onlyCPU
    @dtypes(torch.float)
    def test_broadcast_tensors(self, device, dtype):
        x0 = torch.randn(2, 1, 3, dtype=dtype, device=device)
        x1 = torch.randn(3, dtype=dtype, device=device)
        x2 = torch.randn(3, 1, dtype=dtype, device=device)
        expected_size = (2, 3, 3)

        y0, y1, y2 = torch.broadcast_tensors(x0, x1, x2)
        self.assertTrue(y0.size() == expected_size)
        self.assertTrue(y1.size() == expected_size)
        self.assertTrue(y2.size() == expected_size)


    @onlyCPU
    def test_broadcast_shapes(self, device):
        examples = [(), (1,), (2,), (1, 1), (3, 1), (3, 2), (4, 1, 1), (4, 3, 2)]
        for s0 in examples:
            x0 = torch.randn(s0)
            expected = torch.broadcast_tensors(x0)[0].shape
            actual = torch.broadcast_shapes(s0)
            self.assertEqual(expected, actual)

            for s1 in examples:
                x1 = torch.randn(s1)
                expected = torch.broadcast_tensors(x0, x1)[0].shape
                actual = torch.broadcast_shapes(s0, s1)
                self.assertEqual(expected, actual)

    # Skip BFloat16 since numpy does not support it
    @dtypes(*torch.testing.get_all_dtypes(include_bfloat16=False))
    def test_broadcast_to(self, device, dtype):
        def can_broadcast(s0, s1):
            # s0.dim() <= s1.dim(), reverse s0 and s1 to compare trailing dimension
            s0 = tuple(reversed(s0))
            s1 = tuple(reversed(s1))
            for i in range(len(s0)):
                if s0[i] != 1 and s0[i] != s1[i]:
                    return False
            return True

        sizes = (
            (), (1,), (2,), (1, 1), (3, 1), (3, 2), (4, 1, 1), (4, 3, 2)
        )
        for s0, s1 in combinations(sizes, r=2):
            t = make_tensor(s0, device, dtype, low=-9, high=9)
            t_np = t.cpu().numpy()

            if can_broadcast(s0, s1):
                res = torch.broadcast_to(t, s1)
                np_res = np.broadcast_to(t_np, s1)
                self.assertEqual(res, np_res)
            else:
                with self.assertRaisesRegex(RuntimeError,
                                            r"The expanded size of the tensor \(\d\) "
                                            r"must match the existing size \(\d\)"):
                    torch.broadcast_to(t, s1)

    def test_view(self, device):
        tensor = torch.rand(15, device=device)
        template = torch.rand(3, 5, device=device)
        empty = torch.empty(0, device=device)
        target = template.size()
        self.assertEqual(tensor.view_as(template).size(), target)
        self.assertEqual(tensor.view(3, 5).size(), target)
        self.assertEqual(tensor.view(torch.Size([3, 5])).size(), target)
        self.assertEqual(tensor.view(-1, 5).size(), target)
        self.assertEqual(tensor.view(3, -1).size(), target)
        tensor_view = tensor.view(5, 3)
        tensor_view.fill_(random.uniform(0, 1))
        self.assertEqual(empty.view_as(empty), empty)
        self.assertEqual(empty.view(0), empty)
        self.assertEqual(empty.view(0, 3, 0, 1).size(), torch.Size([0, 3, 0, 1]))
        self.assertEqual(empty.view(0, 3, 0, 1).view(0), empty)

        # test size inference with empty tensors
        self.assertEqual(empty.view(-1).size(), torch.Size([0]))
        self.assertEqual(empty.view(10, 3, -1).size(), torch.Size([10, 3, 0]))

        with self.assertRaisesRegex(RuntimeError, r"because the unspecified dimension size -1 can be any value"):
            empty.view(-1, 0)

        with self.assertRaisesRegex(RuntimeError, r"because the unspecified dimension size -1 can be any value"):
            empty.view(3, 0, -1, 0)

        self.assertRaises(RuntimeError, lambda: tensor.view(15, 0))
        self.assertRaises(RuntimeError, lambda: tensor.view(7, -1))
        self.assertRaises(RuntimeError, lambda: tensor.view(15, -1, -1))

        # test view when tensor is not contiguous in every dimension, but only
        # contiguous dimensions are touched.
        tensor = torch.rand(4, 2, 5, 1, 6, 2, 9, 3, device=device).transpose(-1, 2).transpose(-2, 3)
        # size:                      [   4,    2,    3,    9,    6,    2,    1,    5]
        # stride:                    [3840, 1620,    1,    3,   54,   27,  324,  324]
        # contiguous dim chunks:     [__________, ____, ____, __________, ____, ____]
        # merging 1 to chunk after:  [__________, ____, ____, __________, __________]
        contig_tensor = tensor.clone()
        # [4, 2] => [8, 1]
        # [3] => [3]
        # [9] => [3, 3]
        # [6, 2] => [4, 1, 3]
        # [1, 5] => [5]
        view_size = [8, 1, 3, 3, 3, 4, 1, 3, 5]
        self.assertEqual(tensor.view(*view_size), contig_tensor.view(*view_size))
        # [4, 2] => [2, 4]
        # [3] => [3]
        # [9] => [1, 9]
        # [6, 2] => [2, 2, 3]
        # [1, 5] => [5, 1]
        view_size = [2, 4, 3, 1, 9, 2, 2, 3, 5, 1]
        self.assertEqual(tensor.view(*view_size), contig_tensor.view(*view_size))
        # adding size 1 dims
        view_size = [1, 1, 2, 1, 4, 3, 1, 1, 9, 1, 2, 1, 2, 3, 1, 5, 1, 1]
        self.assertEqual(tensor.view(*view_size), contig_tensor.view(*view_size))

        # invalid views
        self.assertRaises(RuntimeError, lambda: tensor.view(-1))
        # crossing [4, 2], [3]
        self.assertRaises(RuntimeError, lambda: tensor.view(24, 9, 6, 2, 1, 5))
        # crossing [6, 2], [1, 5]
        self.assertRaises(RuntimeError, lambda: tensor.view(8, 3, 9, 6, 10))
        # crossing [9], [6, 2]
        self.assertRaises(RuntimeError, lambda: tensor.view(8, 3, 54, 2, 1, 5))

        # view with stride 0 dims
        tensor = torch.empty(1, 1, device=device).expand(3, 4)  # all dims are contiguous
        contig_tensor = tensor.clone()
        self.assertEqual(tensor.view(-1), contig_tensor.view(-1))
        self.assertEqual(tensor.view(1, -1, 1), contig_tensor.view(1, -1, 1))
        self.assertEqual(tensor.view(-1, 1), contig_tensor.view(-1, 1))
        self.assertEqual(tensor.view(6, 2, 1), contig_tensor.view(6, 2, 1))
        self.assertEqual(tensor.view(1, 6, 2, 1), contig_tensor.view(1, 6, 2, 1))

    def test_contiguous(self, device):
        x = torch.randn(1, 16, 5, 5, device=device)
        self.assertTrue(x.is_contiguous())
        stride = list(x.stride())
        stride[0] = 20
        # change the stride in dimension 0. the tensor is still contiguous because size[0] is 1
        x.set_(x.storage(), 0, x.size(), stride)
        self.assertTrue(x.is_contiguous())

    @onlyOnCPUAndCUDA
    # Skip BFloat16 since numpy does not support it
    @dtypes(*torch.testing.get_all_dtypes(include_bfloat16=False))
    def test_tensor_split_sections(self, device, dtype):
        input_sizes = [
            (0,),
            (10,),
            (10, 0),
            (0, 10),
            (4, 10),
            (12, 3),
        ]
        for input_size in input_sizes:
            a_base = make_tensor(input_size, device, dtype, low=-9, high=9)
            # Run tests on transposed input if it has at least 2 dims
            for a in [a_base, a_base.t()] if a_base.dim() > 2 else [a_base]:
                a_n = a.cpu().numpy()
                for dim in range(-a.dim(), a.dim()):
                    for sections in range(1, 2 * a.size(dim)):
                        msg = f'input_size {input_size}, sections {sections}, dim {dim}'
                        result1 = torch.tensor_split(a, sections, dim)
                        result2 = torch.tensor_split(a, torch.tensor(sections, dtype=torch.int64), dim)
                        for r1, r2 in zip(result1, result2):
                            self.assertEqual(r1.device, torch.device(device), msg=msg)
                            self.assertEqual(r1.dtype, dtype, msg=msg)
                            self.assertEqual(r2.device, torch.device(device), msg=msg)
                            self.assertEqual(r2.dtype, dtype, msg=msg)
                        result_n = np.array_split(a_n, sections, dim)
                        self.assertEqual(result_n, result1, msg=msg)
                        self.assertEqual(result_n, result2, msg=msg)

    @onlyOnCPUAndCUDA
    # Skip BFloat16 since numpy does not support it
    @dtypes(*torch.testing.get_all_dtypes(include_bfloat16=False))
    def test_tensor_split_indices(self, device, dtype):
        input_sizes = [
            (0,),
            (10,),
            (10, 0),
            (0, 10),
            (4, 10),
            (12, 3),
        ]
        indices_args = [
            (),
            (0,),
            (3,),
            (10,),
            (-1,),
            (-10,),
            (2, -1),
            (3, 4, 10),
            (0, -1, 0, 10),
            (1, 5, 2, 8),
        ]
        for input_size in input_sizes:
            a_base = make_tensor(input_size, device, dtype, low=-9, high=9)
            # Run tests on transposed input if it has at least 2 dims
            for a in [a_base, a_base.t()] if a_base.dim() > 2 else [a_base]:
                a_n = a.cpu().numpy()
                for dim in range(-a.dim(), a.dim()):
                    for indices in indices_args:
                        result_1 = torch.tensor_split(a, indices, dim)
                        result_2 = torch.tensor_split(a, torch.tensor(indices, dtype=torch.int64), dim)

                        msg = f'input_size {input_size}, indices {indices}, dim {dim}'
                        for r1, r2 in zip(result_1, result_2):
                            self.assertEqual(r1.device, torch.device(device), msg=msg)
                            self.assertEqual(r1.dtype, dtype, msg=msg)
                            self.assertEqual(r2.device, torch.device(device), msg=msg)
                            self.assertEqual(r2.dtype, dtype, msg=msg)

                        result_n = np.array_split(a_n, indices, dim)
                        self.assertEqual(result_n, result_1, msg=msg)
                        self.assertEqual(result_n, result_2, msg=msg)

    @onlyOnCPUAndCUDA
    def test_tensor_split_errors(self, device):
        S = 10
        test_cases = [
            # input size, sections or indices, dim, error type, error message, numpy error type
            [(S,), 10, 1, IndexError, r'Dimension out of range', IndexError],
            [(), 10, 0, RuntimeError, r'tensor_split expected at least a 1-dimensional tensor, '
                + 'but got a tensor with 0 dims', IndexError],
            [(S,), (10,), 1, IndexError, r'Dimension out of range', IndexError],
            [(), (10,), 0, RuntimeError, r'tensor_split expected at least a 1-dimensional tensor, '
                + 'but got a tensor with 0 dims', IndexError],
            [(S,), 0, 0, RuntimeError, r'number of sections must be larger than 0, got 0', ValueError],
            [(S,), -1, 0, RuntimeError, r'number of sections must be larger than 0, got -1', ValueError],
        ]
        for input_size, sections_or_indices, dim, err, err_msg, numpy_err in test_cases:
            a = torch.randn(input_size, device=device)
            msg = f'input_size {input_size}, sections_or_indices {sections_or_indices}, dim {dim}'
            with self.assertRaisesRegex(err, err_msg, msg=msg):
                torch.tensor_split(a, sections_or_indices, dim)
            with self.assertRaisesRegex(err, err_msg, msg=msg):
                torch.tensor_split(a, torch.tensor(sections_or_indices), dim)
            with self.assertRaises(numpy_err, msg=msg):
                np.array_split(a.cpu().numpy(), sections_or_indices, dim)

        # addtional tests for tensor_split with tensor_indices_or_sections
        with self.assertRaisesRegex(RuntimeError,
                                    r'tensor_split expected tensor_indices_or_sections to have dtype of long, but got Float'):
            torch.tensor_split(a, torch.tensor(1.1), dim)

        with self.assertRaisesRegex(RuntimeError,
                                    r'tensor_split expected tensor_indices_or_sections to be a'
                                    + ' zero-dimensional or one-dimensional tensor, but got a tensor with 2 dims'):
            torch.tensor_split(torch.rand(S, device=device), torch.tensor(((1,),)), 0)

    def test_resize_all_dtypes_and_devices(self, device):
        shape = (2, 2)
        for dt in torch.testing.get_all_dtypes():
            x = torch.tensor([[1, 2], [3, 4], [5, 6]], dtype=dt, device=device)
            x.resize_(shape)
            self.assertEqual(shape, x.shape)

    def test_resize_as_all_dtypes_and_devices(self, device):
        for dt in torch.testing.get_all_dtypes():
            x = torch.tensor([[1, 2], [3, 4], [5, 6]], dtype=dt, device=device)
            y = torch.tensor([[1, 2, 3], [4, 5, 6]], dtype=dt, device=device)
            x.resize_as_(y)
            self.assertEqual(y.shape, x.shape)

    def test_view_all_dtypes_and_devices(self, device):
        for dt in torch.testing.get_all_dtypes():
            x = torch.tensor([[1, 2], [3, 4], [5, 6]], dtype=dt, device=device)
            self.assertEqual(x.view(6).shape, [6])


instantiate_device_type_tests(TestViewOps, globals())
instantiate_device_type_tests(TestOldViewOps, globals())

if __name__ == '__main__':
    run_tests()<|MERGE_RESOLUTION|>--- conflicted
+++ resolved
@@ -317,13 +317,8 @@
         self.assertEqual(a[5:].imag, a.imag[5:])
 
     @onlyOnCPUAndCUDA
-<<<<<<< HEAD
-    @dtypes(*torch.testing.get_all_dtypes())
+    @dtypes(*torch.testing.get_all_complex_dtypes())
     def test_conj_neg_imag_view(self, device, dtype) -> None:
-=======
-    @dtypes(*torch.testing.get_all_complex_dtypes())
-    def test_conj_view(self, device, dtype) -> None:
->>>>>>> 694d7c40
         t = _make_tensor((4, 5,), dtype, device)
         t_numpy_conj = t.numpy().conj()
         v = t.conj()
