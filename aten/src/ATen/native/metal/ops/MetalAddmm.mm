#include <ATen/Tensor.h>
#import <ATen/native/metal/MetalCommandBuffer.h>
#import <ATen/native/metal/MetalPrepackOpContext.h>
#import <ATen/native/metal/MetalTensorImpl.h>
#import <ATen/native/metal/MetalTensorImplStorage.h>
#import <ATen/native/metal/MetalUtils.h>
#import <ATen/native/metal/mpscnn/MPSCNNClampOp.h>
#import <ATen/native/metal/mpscnn/MPSCNNContext.h>
#import <ATen/native/metal/mpscnn/MPSCNNFullyConnectedOp.h>
#import <ATen/native/metal/mpscnn/MPSImage+Tensor.h>
#import <ATen/native/metal/mpscnn/MPSImageUtils.h>

#include <torch/library.h>

namespace at {
namespace native {
namespace metal {

API_AVAILABLE(ios(10.0), macos(10.13))
Tensor addmm(
    const Tensor& bias,
    const Tensor& input,
    const Tensor& weight,
    const Scalar& beta,
    const Scalar& alpha) {
  TORCH_CHECK(input.is_metal());
  TORCH_CHECK(weight.device() == kCPU && weight.dim() == 2);
  TORCH_CHECK(bias.device() == kCPU);
  TORCH_CHECK(beta.toFloat() == 1.0f);
  TORCH_CHECK(alpha.toFloat() == 1.0f);
  // Here we treat the matrix multiplication as convolution
  auto weight_ =
      weight.t().view({weight.size(1), weight.size(0), 1, 1}).contiguous();
  // Reshape the input tensor to {N, C, 1, 1}
  auto input_ = input.view({input.size(0), input.size(1), 1, 1});
  MPSImage* X = imageFromTensor(input_);
  Conv2DParams params;
  params.N = X.numberOfImages;
  params.OC = weight_.size(0);
  params.IC = weight_.size(1);
  params.KH = params.KW = 1, params.H = params.W = 1;
<<<<<<< HEAD
  auto packedWeights =
      permuteWeights(weight_.data_ptr<float>(), weight_.sizes().vec());
=======
  auto packedWeights = weight_.contiguous(c10::MemoryFormat::ChannelsLast);
>>>>>>> 50229b52
  MetalTensorImplStorage mt{{params.N, params.OC}};
  SmallVector<int64_t, 4> textureSize = {params.N, params.OC, 1, 1};
  MetalCommandBuffer* commandBuffer = getCommandBufferFromTensor(input_);
  mt.texture()->allocateTemporaryStorage(textureSize, commandBuffer);
  MPSImage* Y = mt.texture()->image();
<<<<<<< HEAD
  float* w = packedWeights.data();
=======
  float* w = packedWeights.data_ptr<float>();
>>>>>>> 50229b52
  float* b = bias.data_ptr<float>();
  MPSCNNFullyConnectedOp* fc = [MPSCNNFullyConnectedOp linear:params
                                                      weights:w
                                                         bias:b
                                                 neuronFilter:NeuronType::None];
  [fc encode:commandBuffer.buffer sourceImage:X destinationImage:Y];
  // The output texture becomes {N, oC, 1, 1}. Reshape it to {N, oC}
  auto output =
      makeTensor(std::move(mt), input.options()).view({params.N, params.OC});
  return output;
}

namespace prepack {

Tensor linear(const Tensor& input, LinearOpContext& context) {
  TORCH_CHECK(input.is_metal());
  TORCH_CHECK(context.get_weight().device() == kCPU);
  TORCH_CHECK(context.get_weight().dim() == 4);
  // Reshape the input tensor to {N, C, 1, 1}
  auto input_ = input.view({input.size(0), input.size(1), 1, 1});
  MPSImage* X = imageFromTensor(input_);
  Conv2DParams params;
  params.N = X.numberOfImages;
  params.OC = context.get_weight().size(0);
  params.IC = context.get_weight().size(1);
  params.KH = params.KW = 1;
  params.H = params.W = 1;
  MPSCNNFullyConnectedOp* op =
      (__bridge MPSCNNFullyConnectedOp*)(context.get_opaqueOpPtr());
  NeuronType nt =
      neuronType(context.get_output_min(), context.get_output_max());
  if (!op) {
    float* w = context.get_weight().data_ptr<float>();
    float* b = context.get_bias().has_value()
        ? ((*context.get_bias()).data_ptr<float>())
        : nullptr;
    op = [MPSCNNFullyConnectedOp linear:params
                                weights:w
                                   bias:b
                           neuronFilter:nt];
    context.set_opaqueOpPtr((void*)CFBridgingRetain(op));
    context.set_releaseCallback(^(void* res) {
      if (res) {
        CFBridgingRelease(res);
      }
    });
  }
  MetalTensorImplStorage mt{{params.N, params.OC}};
  SmallVector<int64_t, 4> textureSize = {params.N, params.OC, 1, 1};
  MetalCommandBuffer* commandBuffer = getCommandBufferFromTensor(input_);
  mt.texture()->allocateTemporaryStorage(textureSize, commandBuffer);
  MPSImage* Y1 = mt.texture()->image();
  [op encode:commandBuffer.buffer sourceImage:X destinationImage:Y1];
  if (nt == NeuronType::Clamp) {
    MPSImage* Y2 = createTemporaryImage(commandBuffer, [Y1 sizes]);
    float min = context.get_output_min().value().toFloat();
    float max = context.get_output_max().value().toFloat();
    MPSCNNClampOp* clampOp =
        [MPSCNNClampOp newWithTextures:@[ Y1, Y2 ] Args:@[ @(min), @(max) ]];
    [clampOp encode:commandBuffer.buffer];
    mt.texture()->setImage(Y2);
  }
  // The output texture becomes {N, oC, 1, 1}. Reshape it to {N, oC}
  auto output =
      makeTensor(std::move(mt), input.options()).view({params.N, params.OC});
  return output;
}

Tensor linear_run(
    const Tensor& input,
    const c10::intrusive_ptr<LinearOpContext>& op_context) {
  return linear(input, *op_context);
}

}

TORCH_LIBRARY_IMPL(aten, Metal, m) {
  m.impl("addmm", TORCH_FN(addmm));
};

TORCH_LIBRARY_IMPL(metal_prepack, Metal, m) {
  m.impl("linear_run", TORCH_FN(prepack::linear_run));
}

}
}
}<|MERGE_RESOLUTION|>--- conflicted
+++ resolved
@@ -39,22 +39,13 @@
   params.OC = weight_.size(0);
   params.IC = weight_.size(1);
   params.KH = params.KW = 1, params.H = params.W = 1;
-<<<<<<< HEAD
-  auto packedWeights =
-      permuteWeights(weight_.data_ptr<float>(), weight_.sizes().vec());
-=======
   auto packedWeights = weight_.contiguous(c10::MemoryFormat::ChannelsLast);
->>>>>>> 50229b52
   MetalTensorImplStorage mt{{params.N, params.OC}};
   SmallVector<int64_t, 4> textureSize = {params.N, params.OC, 1, 1};
   MetalCommandBuffer* commandBuffer = getCommandBufferFromTensor(input_);
   mt.texture()->allocateTemporaryStorage(textureSize, commandBuffer);
   MPSImage* Y = mt.texture()->image();
-<<<<<<< HEAD
-  float* w = packedWeights.data();
-=======
   float* w = packedWeights.data_ptr<float>();
->>>>>>> 50229b52
   float* b = bias.data_ptr<float>();
   MPSCNNFullyConnectedOp* fc = [MPSCNNFullyConnectedOp linear:params
                                                       weights:w
