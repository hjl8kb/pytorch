--- conflicted
+++ resolved
@@ -112,12 +112,7 @@
   std::array<int64_t, 2> size;
   if (col_indices.numel() > 0) {
     size[0] = crow_indices.numel() - 1;
-<<<<<<< HEAD
-    auto cpu_col_indices = crow_indices.to(at::DeviceType::CPU);
-    Tensor max_col_indices = std::get<0>(cpu_col_indices.max(0, false));
-=======
     Tensor max_col_indices = std::get<0>(col_indices.max(0, false)).to(kCPU);
->>>>>>> 21042ed1
 
     AT_DISPATCH_INDEX_TYPES(crow_indices.scalar_type(), "csr_construct_check", [&] {
       auto cpu_crow_indices = crow_indices.to(kCPU);
