--- conflicted
+++ resolved
@@ -63,8 +63,9 @@
     }
   }
 
-<<<<<<< HEAD
-  check_reduction_shape(meta, name, self, dim, keepdim, out_dtype);
+  auto shape = get_reduction_shape(self, dim, keepdim);
+  meta.set_output(shape, self.options().dtype(out_dtype));
+  namedinference::propagate_names_for_reduction(result, self, dim, keepdim);
 }
 
 TORCH_META_FUNC2(all, dim)(const Tensor& self, int64_t dim, bool keepdim) {
@@ -73,11 +74,6 @@
 
 TORCH_META_FUNC2(any, dim)(const Tensor& self, int64_t dim, bool keepdim) {
   check_all_any(*this, "any", self, dim, keepdim);
-=======
-  auto shape = get_reduction_shape(self, dim, keepdim);
-  set_output(shape, self.options().dtype(out_dtype));
-  namedinference::propagate_names_for_reduction(result, self, dim, keepdim);
->>>>>>> 896e8e88
 }
 
 } // namespace meta
