#pragma once

#include <ATen/Config.h>
#include <ATen/Parallel.h>
#include <ATen/cpu/vec/functional.h>
#include <ATen/cpu/vec/vec.h>
#include <c10/util/complex.h>

// This header implements various unary operations using a MKL VML style
// interface.

// It implements various functions with a simple interface
// For example it enables the user to call vsin(float* out, const float* in,
// size) This functions takes a pointer to a contious output array of floats and
// a constant input array. It will then apply sin to each value in in the input
// array and write the result into the output array. out and in may point to the
// same memory, i.e. this fully supports in-place operations. These functions
// also implement their own parallelization, so take precautions when calling
// these from threaded functions.

// When MKL is available it will call into MKL's VML library similar to NumPy
// If MKL is not available it will use SLEEF.

// This file might be compiled under AVX or AVX2 when called from e.g.
// UnaryOpsKernel.cpp

#include <algorithm>
#include <cstddef>
#include <cstdint>
#include <cstring>
#include <iostream>
#include <type_traits>

#if AT_MKL_ENABLED() && !defined(__APPLE__)
#include <mkl.h>
#endif

// [Note SSE-AVX transitions]
// There is a bug in Glibc2.23
// https://bugs.launchpad.net/ubuntu/+source/glibc/+bug/1663280. Calling zeroall
// when using AVX/AVX2 code resolves this.
#if defined(CPU_CAPABILITY_AVX) && defined(__GLIBC__) && __GLIBC_MINOR__ == 23
#define DL_RUNTIME_BUG(op, type_)                              \
  using value_t = typename c10::scalar_value_type<type_>::type;\
  volatile value_t x = (value_t)(1);                           \
  x = std::op(x);                                              \
  _mm256_zeroall();
#define DL_RUNTIME_BUG_BFLOAT16() _mm256_zeroall();
#else
#define DL_RUNTIME_BUG(op, type_)
#define DL_RUNTIME_BUG_BFLOAT16()
#endif

namespace at {
namespace vml {
namespace {

using namespace vec;

template <typename scalar_t>
inline void vrsqrt(scalar_t* out, scalar_t* in, int64_t size) {
  parallel_for(0, size, 2048, [out, in](int64_t begin, int64_t end) {
    map(
        [](const Vectorized<scalar_t>& x) {
          return Vectorized<scalar_t>((scalar_t)(1)) / x.sqrt();
        },
        out + begin,
        in + begin,
        end - begin);
  });
}

// NB: We ignore numerical errors by convention and leave them to the user

// We unfortunately need to duplicate code here to deal with the SSE-AVX
// transition bug (see [Note SSE-AVX transitions]). As soon as we can expect
// users to use a version of glibc newer than 2.23 we will be able to ditch
// this. This duplication is also necessary since not all functions (e.g. rsqrt)
// might be part of cmath.

// for BFloat16, we need specialize it, the reason is that avx/avx2 and glic=2.23,
// we can't give DL_RUNTIME_BUG volatile type in x = std::op(x);

#define IMPLEMENT_VML_BUG(op)                                                     \
  template <typename scalar_t>                                                    \
  inline void v##op(scalar_t* out, const scalar_t* in, int64_t size) {            \
    DL_RUNTIME_BUG(op, scalar_t)                                                  \
    parallel_for(0, size, 2048, [out, in](int64_t begin, int64_t end) {           \
      map([](const Vectorized<scalar_t>& x) { return x.op(); },                       \
          out + begin,                                                            \
          in + begin,                                                             \
          end - begin);                                                           \
    });                                                                           \
  }                                                                               \
  template <>                                                                     \
  inline void v##op<c10::BFloat16>(                                               \
      c10::BFloat16* out, const c10::BFloat16* in, int64_t size) {                \
    parallel_for(0, size, 2048, [out, in](int64_t begin, int64_t end) {           \
      DL_RUNTIME_BUG_BFLOAT16()                                                   \
<<<<<<< HEAD
      using vecscalar_t = vec_scalar_t<c10::BFloat16>;                            \
      map([](const Vec256<vecscalar_t>& x) { return x.op(); },                    \
=======
      map([](const Vectorized<c10::BFloat16>& x) { return x.op(); },                  \
>>>>>>> c03cae49
          out + begin,                                                            \
          in + begin,                                                             \
          end - begin);                                                           \
    });                                                                           \
  }

#define IMPLEMENT_VML(op)                                              \
  template <typename scalar_t>                                          \
  inline void v##op(scalar_t* out, const scalar_t* in, int64_t size) {  \
    parallel_for(0, size, 2048, [out, in](int64_t begin, int64_t end) { \
<<<<<<< HEAD
      using vecscalar_t = vec_scalar_t<scalar_t>;                       \
      map([](const Vec256<vecscalar_t>& x) { return x.op(); },          \
=======
      map([](const Vectorized<scalar_t>& x) { return x.op(); },             \
>>>>>>> c03cae49
          out + begin,                                                  \
          in + begin,                                                   \
          end - begin);                                                 \
    });                                                                 \
  }

IMPLEMENT_VML_BUG(abs)
IMPLEMENT_VML_BUG(acos)
IMPLEMENT_VML_BUG(asin)
IMPLEMENT_VML_BUG(atan)
IMPLEMENT_VML_BUG(ceil)
IMPLEMENT_VML_BUG(cos)
// IMPLEMENT_VML_BUG(cosh)
IMPLEMENT_VML_BUG(erf)
IMPLEMENT_VML_BUG(erfc)
IMPLEMENT_VML(erfinv)
IMPLEMENT_VML_BUG(exp)
IMPLEMENT_VML_BUG(expm1)
IMPLEMENT_VML_BUG(floor)
IMPLEMENT_VML(i0)
IMPLEMENT_VML(i0e)
IMPLEMENT_VML(reciprocal)
IMPLEMENT_VML_BUG(log)
IMPLEMENT_VML_BUG(log10)
IMPLEMENT_VML_BUG(log1p)
IMPLEMENT_VML_BUG(log2)
IMPLEMENT_VML(neg)
IMPLEMENT_VML_BUG(sin)
// IMPLEMENT_VML_BUG(sinh)
IMPLEMENT_VML_BUG(sqrt)
IMPLEMENT_VML_BUG(round)
IMPLEMENT_VML(rsqrt)
IMPLEMENT_VML_BUG(tan)
IMPLEMENT_VML_BUG(tanh)
IMPLEMENT_VML_BUG(trunc)
IMPLEMENT_VML_BUG(lgamma)


#if AT_MKL_ENABLED() && !defined(__APPLE__)

// NB: LP64 MKL is the most commonly used and thus we assume it here. That means
// we need to expect MKL_INT to be of type int, which implies int32_t in most
// cases.
static_assert(
    std::is_same<MKL_INT, int32_t>::value,
    "MKL_INT is assumed to be int32_t");
#define IMPLEMENT_VML_MKL_STUB(op, mklop, type, mkltype)                    \
  template <>                                                           \
  inline void v##op(type * out, const type * in, int64_t size) {          \
    int64_t max_mkl_ind = std::numeric_limits<MKL_INT>::max();          \
    if (size <= static_cast<int64_t>(max_mkl_ind)) {                    \
      vm##mkltype##mklop(                                               \
          size, in, out, VML_HA | VML_FTZDAZ_OFF | VML_ERRMODE_IGNORE); \
    } else {                                                            \
      MKL_INT ind = 0;                                                  \
      int64_t chunks = size / max_mkl_ind;                              \
      int64_t rest = size % max_mkl_ind;                                \
      for (; ind < chunks; ind++) {                                     \
        vm##mkltype##mklop(                                             \
            max_mkl_ind,                                                \
            in + ind * max_mkl_ind,                                     \
            out + ind * max_mkl_ind,                                    \
            VML_HA | VML_FTZDAZ_OFF | VML_ERRMODE_IGNORE);              \
      }                                                                 \
      vm##mkltype##mklop(                                               \
          rest,                                                         \
          in + ind * max_mkl_ind,                                       \
          out + ind * max_mkl_ind,                                      \
          VML_HA | VML_FTZDAZ_OFF | VML_ERRMODE_IGNORE);                \
    }                                                                   \
  }

#define IMPLEMENT_VML_MKL(op, mklop)          \
  IMPLEMENT_VML_MKL_STUB(op, mklop, float, s) \
  IMPLEMENT_VML_MKL_STUB(op, mklop, double, d)

// NB: abs, cosh and sinh were temporarily disabled due to issues with Apple
// NB: expm1 is disabled because on some configs it produces expm1(nan)=-1
IMPLEMENT_VML_MKL(abs, Abs)
IMPLEMENT_VML_MKL(acos, Acos)
IMPLEMENT_VML_MKL(asin, Asin)
IMPLEMENT_VML_MKL(atan, Atan)
IMPLEMENT_VML_MKL(cos, Cos)
// IMPLEMENT_VML_MKL(cosh, Cosh)
IMPLEMENT_VML_MKL(erf, Erf)
IMPLEMENT_VML_MKL(erfc, Erfc)
IMPLEMENT_VML_MKL(erfinv, ErfInv)
IMPLEMENT_VML_MKL(exp, Exp)
// IMPLEMENT_VML_MKL(expm1, Expm1)
IMPLEMENT_VML_MKL(log, Ln)
IMPLEMENT_VML_MKL(log10, Log10)
IMPLEMENT_VML_MKL(log1p, Log1p)
IMPLEMENT_VML_MKL(sin, Sin)
// IMPLEMENT_VML_MKL(sinh, Sinh)
IMPLEMENT_VML_MKL(sqrt, Sqrt)
IMPLEMENT_VML_MKL(tan, Tan)
IMPLEMENT_VML_MKL(tanh, Tanh)
IMPLEMENT_VML_MKL(trunc, Trunc)

#if INTEL_MKL_VERSION >= 20180406
IMPLEMENT_VML_MKL(log2, Log2)
#endif

#endif

} // namespace
} // namespace vml
} // namespace at<|MERGE_RESOLUTION|>--- conflicted
+++ resolved
@@ -86,7 +86,7 @@
   inline void v##op(scalar_t* out, const scalar_t* in, int64_t size) {            \
     DL_RUNTIME_BUG(op, scalar_t)                                                  \
     parallel_for(0, size, 2048, [out, in](int64_t begin, int64_t end) {           \
-      map([](const Vectorized<scalar_t>& x) { return x.op(); },                       \
+      map([](const Vectorized<scalar_t>& x) { return x.op(); },                   \
           out + begin,                                                            \
           in + begin,                                                             \
           end - begin);                                                           \
@@ -97,32 +97,24 @@
       c10::BFloat16* out, const c10::BFloat16* in, int64_t size) {                \
     parallel_for(0, size, 2048, [out, in](int64_t begin, int64_t end) {           \
       DL_RUNTIME_BUG_BFLOAT16()                                                   \
-<<<<<<< HEAD
       using vecscalar_t = vec_scalar_t<c10::BFloat16>;                            \
-      map([](const Vec256<vecscalar_t>& x) { return x.op(); },                    \
-=======
-      map([](const Vectorized<c10::BFloat16>& x) { return x.op(); },                  \
->>>>>>> c03cae49
+      map([](const Vectorized<vecscalar_t>& x) { return x.op(); },                \
           out + begin,                                                            \
           in + begin,                                                             \
           end - begin);                                                           \
     });                                                                           \
   }
 
-#define IMPLEMENT_VML(op)                                              \
-  template <typename scalar_t>                                          \
-  inline void v##op(scalar_t* out, const scalar_t* in, int64_t size) {  \
-    parallel_for(0, size, 2048, [out, in](int64_t begin, int64_t end) { \
-<<<<<<< HEAD
-      using vecscalar_t = vec_scalar_t<scalar_t>;                       \
-      map([](const Vec256<vecscalar_t>& x) { return x.op(); },          \
-=======
-      map([](const Vectorized<scalar_t>& x) { return x.op(); },             \
->>>>>>> c03cae49
-          out + begin,                                                  \
-          in + begin,                                                   \
-          end - begin);                                                 \
-    });                                                                 \
+#define IMPLEMENT_VML(op)                                                         \
+  template <typename scalar_t>                                                    \
+  inline void v##op(scalar_t* out, const scalar_t* in, int64_t size) {            \
+    parallel_for(0, size, 2048, [out, in](int64_t begin, int64_t end) {           \
+      using vecscalar_t = vec_scalar_t<scalar_t>;                                 \
+      map([](const Vectorized<vecscalar_t>& x) { return x.op(); },                \
+          out + begin,                                                            \
+          in + begin,                                                             \
+          end - begin);                                                           \
+    });                                                                           \
   }
 
 IMPLEMENT_VML_BUG(abs)
