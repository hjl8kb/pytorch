import collections
import importlib.machinery
import io
import linecache
import pickletools
import types
from collections import OrderedDict, defaultdict
from dataclasses import dataclass
from enum import Enum
from pathlib import Path
from typing import (
    Any,
    BinaryIO,
    Callable,
    Dict,
    List,
    Optional,
    Sequence,
    Set,
    Union,
)
from urllib.parse import quote

import torch
from torch.serialization import location_tag, normalize_storage_type
from torch.utils.hooks import RemovableHandle

from ._digraph import DiGraph
from ._importlib import _normalize_path
from ._mangling import is_mangled
from ._package_pickler import create_pickler
from ._stdlib import is_stdlib_module
from .find_file_dependencies import find_files_source_depends_on
from .glob_group import GlobGroup, GlobPattern
from .importer import Importer, OrderedImporter, sys_importer

_gate_torchscript_serialization = True

ActionHook = Callable[["PackageExporter", str], None]


class _ModuleProviderAction(Enum):
    """Represents one of the actions that exporter can take on a module.

    See :meth:`PackageExporter.extern` and friends for a description of what the actions do.
    """

    INTERN = 1
    EXTERN = 2
    MOCK = 3
    DENY = 4


class PackagingErrorReason(Enum):
    """Listing of different reasons a dependency may fail to package.

    This enum is used to provide good error messages when
    :class:`PackagingError` is raised.
    """

    def __repr__(self):
        return "<%s.%s>" % (self.__class__.__name__, self.name)

    IS_EXTENSION_MODULE = (
        "Module is a C extension module. torch.package supports Python modules only."
    )
    NO_DUNDER_FILE = "Module had no __file__ defined."
    SOURCE_FILE_NOT_FOUND = (
        "Module had a __file__, but we could not find it in your filesystem."
    )
    DEPENDENCY_RESOLUTION_FAILED = "Dependency resolution failed."
    NO_ACTION = (
        "Module did not match against any action pattern. Extern, mock, or intern it."
    )
    DENIED = "Module was denied by a pattern."


@dataclass
class _PatternInfo:
    """Holds :class:`PackageExporter`-specific info about how to execute matches against"""

    # What action to take on a module that matches this pattern.
    action: _ModuleProviderAction
    # The value of `allow_empty` the user gave when specifying the pattern.
    allow_empty: bool
    # Whether this pattern has been matched during packaging.
    was_matched: bool

    def __init__(self, action, allow_empty):
        self.action = action
        self.allow_empty = allow_empty
        self.was_matched = False


class EmptyMatchError(Exception):
    """This is an exception that is thrown when a mock or extern is marked as
    ``allow_empty=False``, and is not matched with any module during packaging.
    """

    pass


class PackagingError(Exception):
    """This exception is raised when there is an issue with exporting a package.
    ``PackageExporter`` will attempt to gather up all the errors and present
    them to you at once.
    """

    def __init__(self, dependency_graph: DiGraph):
        # Group errors by reason.
        broken: Dict[PackagingErrorReason, List[str]] = defaultdict(list)
        for module_name, attrs in dependency_graph.nodes.items():
            error = attrs.get("error")
            if error is None:
                continue
            if error == PackagingErrorReason.NO_ACTION:
                assert "action" not in attrs
            broken[error].append(module_name)

        message = io.StringIO()
        message.write("\n")

        for reason, module_names in broken.items():
            message.write(f"* {reason.value}\n")
            for module_name in module_names:
                message.write(f"    {module_name}\n")

                # Print additional context if it's provided.
                error_context = dependency_graph.nodes[module_name].get("error_context")
                if error_context is not None:
                    message.write(f"      Context: {error_context}\n")

        # Save the dependency graph so that tooling can get at it.
        self.dependency_graph = dependency_graph
        super().__init__(message.getvalue())


class PackageExporter:
    """Exporters allow you to write packages of code, pickled Python data, and
    arbitrary binary and text resources into a self-contained package.

    Imports can load this code in a hermetic way, such that code is loaded
    from the package rather than the normal Python import system. This allows
    for the packaging of PyTorch model code and data so that it can be run
    on a server or used in the future for transfer learning.

    The code contained in packages is copied file-by-file from the original
    source when it is created, and the file format is a specially organized
    zip file. Future users of the package can unzip the package, and edit the code
    in order to perform custom modifications to it.

    The importer for packages ensures that code in the module can only be loaded from
    within the package, except for modules explicitly listed as external using :meth:`extern`.
    The file `extern_modules` in the zip archive lists all the modules that a package externally depends on.
    This prevents "implicit" dependencies where the package runs locally because it is importing
    a locally-installed package, but then fails when the package is copied to another machine.

    When source code is added to the package, the exporter optionally can scan it
    for further code dependencies (``dependencies=True``). It looks for import statements,
    resolves relative references to qualified module names, and performs an action specified by the user
    (See: :meth:`extern`, :meth:`mock`, and :meth:`intern`).
    """

    """A importer that will be searched in order to find the modules referenced by other modules or by
    pickled objects. The default module environment just uses sys_importer, which searches the Python environment.
    """
    importer: Importer

    def __init__(
        self,
        f: Union[str, Path, BinaryIO],
        importer: Union[Importer, Sequence[Importer]] = sys_importer,
        verbose: bool = True,
        verbosity_lvl: int = 0,
    ):
        """
        Create an exporter.

        Args:
            f: The location to export to. Can be a  ``string``/``Path`` object containing a filename,
                or a binary I/O object.
            importer: If a single Importer is passed, use that to search for modules.
                If a sequence of importers are passsed, an ``OrderedImporter`` will be constructed out of them.
            verbose: Print information about dependency resolution to stdout.
                Useful for tracking down why certain files get included.
            verbosity_lvl: How much information to print out.
                '0' will print out package contents, '1' will in addition print out dependency information.
        """
        if isinstance(f, (Path, str)):
            f = str(f)
            self.buffer: Optional[BinaryIO] = None
        else:  # is a byte buffer
            self.buffer = f

        self.zip_file = torch._C.PyTorchFileWriter(f)
        self.zip_file.set_min_version(6)
        self.serialized_reduces: Dict[int, Any] = {}
        self.serialized_storages: Set[str] = set()

        # A graph tracking all the modules and pickle objects added to this
        # package and the dependencies between them.
        # - Each node is a module name (or a pickle name that looks like '<foo.obj.pkl>')
        # - Each directed edge (u, v) means u depends on v.
        # - Nodes may contain metadata that describe how to write the thing to the zipfile.
        self.dependency_graph = DiGraph()
        self.verbose = verbose
        self.verbosity_lvl = verbosity_lvl
        self._implicitly_externed: List[str] = []
        self._failed_dunder_imports: List[str] = []
        self.script_module_serializer = torch._C.ScriptModuleSerializer(self.zip_file)

        # These are OrderedDicts for compatibility with RemovableHandle.
        # Generic OrderedDict type annotations are not present until 3.7.
        # The real type signature is OrderedDict[int, Callable[[PackageExporter, str], None]]
        self._extern_hooks: OrderedDict = OrderedDict()
        self._mock_hooks: OrderedDict = OrderedDict()
        self._intern_hooks: OrderedDict = OrderedDict()

        if isinstance(importer, Importer):
            self.importer = importer
        else:
            if not isinstance(importer, collections.abc.Sequence):
                raise TypeError(
                    "importer arg should be an Importer or a sequence of Importers, "
                    f"got {type(importer)} instead."
                )
            self.importer = OrderedImporter(*importer)

        self.patterns: Dict[GlobGroup, _PatternInfo] = {}
        self._unique_id = 0

    def get_unique_id(self) -> str:
        """Get an id. This id is guaranteed to only be handed out once for this package."""
        ret = str(self._unique_id)
        self._unique_id += 1
        return ret

    def _get_dependencies(
        self, src: str, module_name: str, is_package: bool
    ) -> List[str]:
        """Return all modules that this source code depends on.

        Dependencies are found by scanning the source code for import-like statements.

        Arguments:
            src: The Python source code to analyze for dependencies.
            module_name: The name of the module that ``src`` corresponds to.
            is_package: Whether this module should be treated as a package.
                See :py:meth:`save_source_string` for more info.

        Returns:
            A list containing modules detected as direct dependencies in
            ``src``.  The items in the list are guaranteed to be unique.
        """
        package_name = (
            module_name if is_package else module_name.rsplit(".", maxsplit=1)[0]
        )
        try:
            dep_pairs = find_files_source_depends_on(
                src, package_name, module_name, self._failed_dunder_imports
            )
        except Exception as e:
            self.dependency_graph.add_node(
                module_name,
                error=PackagingErrorReason.DEPENDENCY_RESOLUTION_FAILED,
                error_context=str(e),
            )
            return []

        # Use a dict to get uniquing but also deterministic order
        dependencies = {}
        for dep_module_name, dep_module_obj in dep_pairs:
            # handle the case where someone did something like `from pack import sub`
            # where `sub` is a submodule. In this case we don't have to save pack, just sub.
            # this ensures we don't pick up additional dependencies on pack.
            # However, in the case where `sub` is not a submodule but an object, then we do have
            # to save pack.
            if dep_module_obj is not None:
                possible_submodule = f"{dep_module_name}.{dep_module_obj}"
                if self._module_exists(possible_submodule):
                    dependencies[possible_submodule] = True
                    # we don't need to save `pack`
                    continue
            if self._module_exists(dep_module_name):
                dependencies[dep_module_name] = True

        return list(dependencies.keys())

    def save_source_string(
        self,
        module_name: str,
        src: str,
        is_package: bool = False,
        dependencies: bool = True,
    ):
        """Adds `src` as the source code for `module_name` in the exported package.

        Args:
            module_name (str): e.g. `my_package.my_subpackage`, code will be saved to provide code for this package.
            src (str): The Python source code to save for this package.
            is_package (bool, optional): If True, this module is treated as a package. Packages are allowed to have submodules
                (e.g. my_package.my_subpackage.my_subsubpackage), and resources can be saved inside them. Defaults to ``False``.
            dependencies (bool, optional): If True, we scan the source for dependencies.
        """
        self.dependency_graph.add_node(
            module_name,
            source=src,
            is_package=is_package,
            provided=True,
            action=_ModuleProviderAction.INTERN,
        )

        if dependencies:
            deps = self._get_dependencies(src, module_name, is_package)

            for dep in deps:
                self.dependency_graph.add_edge(module_name, dep)
                self.require_module_if_not_provided(dep)

    def _write_source_string(
        self,
        module_name: str,
        src: str,
        is_package: bool = False,
    ):
        """Write ``src`` as the source code for ``module_name`` in the zip archive.

        Arguments are otherwise the same as for :meth:`save_source_string`.
        """
        extension = "/__init__.py" if is_package else ".py"
        filename = module_name.replace(".", "/") + extension

        self._write(filename, src)

    def _import_module(self, module_name: str):
        try:
            return self.importer.import_module(module_name)
        except ModuleNotFoundError as e:
            if not is_mangled(module_name):
                raise
            msg = (
                f"Module not found: '{module_name}'. Modules imported "
                "from a torch.package cannot be re-exported directly."
            )
            raise ModuleNotFoundError(msg) from None

    def _module_exists(self, module_name: str) -> bool:
        try:
            self._import_module(module_name)
            return True
        except Exception:
            return False

    def _write_dep_graph(self, failing_module=None):
        edges = "\n".join(f'"{f}" -> "{t}";' for f, t in self.dependency_graph.edges)
        failing = "" if failing_module is None else f'"{failing_module}" [color=red];'
        template = f"""\
digraph G {{
rankdir = LR;
node [shape=box];
{failing}
{edges}
}}
"""
        arg = quote(template, safe="")
        return f"https://dreampuf.github.io/GraphvizOnline/#{arg}"

    def _get_source_of_module(self, module: types.ModuleType) -> Optional[str]:
        filename = getattr(module, "__file__", None)
        result = (
            None
            if filename is None or not filename.endswith(".py")
            else linecache.getlines(filename, module.__dict__)
        )

        if result is None:
            return None

        return "".join(result)

    def require_module_if_not_provided(self, module_name: str, dependencies=True):
        if (
            module_name in self.dependency_graph
            and self.dependency_graph.nodes[module_name].get("provided") is True
        ):
            return

        if self._can_implicitly_extern(module_name):
            self._implicitly_externed.append(module_name)
            self.dependency_graph.add_node(
                module_name, action=_ModuleProviderAction.EXTERN, provided=True
            )
            return

        for pattern, pattern_info in self.patterns.items():
            if pattern.matches(module_name):
                pattern_info.was_matched = True
                self.dependency_graph.add_node(
                    module_name, action=pattern_info.action, provided=True
                )

                if pattern_info.action == _ModuleProviderAction.DENY:
                    # Requiring a denied module just adds an error to the graph.
                    self.dependency_graph.add_node(
                        module_name, error=PackagingErrorReason.DENIED
                    )

                # If we are interning this module, we need to retrieve its
                # dependencies and package those as well.
                if pattern_info.action == _ModuleProviderAction.INTERN:
                    self._add_module_to_dependency_graph(module_name, dependencies)
                return

        # No patterns have matched. Explicitly add this as an error.
        self.dependency_graph.add_node(
            module_name, error=PackagingErrorReason.NO_ACTION
        )

    def save_module(self, module_name: str, dependencies=True):
        """Save the code for ``module`` into the package. Code for the module is resolved using the ``importers`` path to find the
        module object, and then using its ``__file__`` attribute to find the source code.

        Args:
            module_name (str): e.g. `my_package.my_subpackage`, code will be saved to provide code
                for this package.
            dependencies (bool, optional): If ``True``, we scan the source for dependencies.
        """
        if not isinstance(module_name, str):
            raise TypeError(
                "save_module() expects a string input, did you perhaps mean to pass `__name__`?"
            )

        self.dependency_graph.add_node(
            module_name, provided=True, action=_ModuleProviderAction.INTERN
        )
        self._add_module_to_dependency_graph(module_name, dependencies)

    def _add_module_to_dependency_graph(
        self,
        module_name: str,
        dependencies: bool,
    ):
        module_obj = self._import_module(module_name)

        # Find dependencies of this module and require them as well.
        is_package = hasattr(module_obj, "__path__")
        source = self._get_source_of_module(module_obj)
        if source is None:
            # Couldn't find a source!  Add it to our dependency graph as broken
            # and continue.
            filename = getattr(module_obj, "__file__", None)
            error_context = None
            if filename is None:
                packaging_error = PackagingErrorReason.NO_DUNDER_FILE
            elif filename.endswith(tuple(importlib.machinery.EXTENSION_SUFFIXES)):
                packaging_error = PackagingErrorReason.IS_EXTENSION_MODULE
            else:
                packaging_error = PackagingErrorReason.SOURCE_FILE_NOT_FOUND
                error_context = f"filename: {filename}"
            self.dependency_graph.add_node(
                module_name,
                is_package=is_package,
                error=packaging_error,
                error_context=error_context,
            )
            return

        self.dependency_graph.add_node(
            module_name, is_package=is_package, source=source, provided=True
        )

        if dependencies:
            deps = self._get_dependencies(source, module_name, is_package)
            for dep in deps:
                self.dependency_graph.add_edge(module_name, dep)
                self.require_module_if_not_provided(dep)

    def save_pickle(
        self, package: str, resource: str, obj: Any, dependencies: bool = True
    ):
        """Save a python object to the archive using pickle. Equivalent to :func:`torch.save` but saving into
        the archive rather than a stand-alone file. Stanard pickle does not save the code, only the objects.
        If `dependencies` is true, this method will also scan the pickled objects for which modules are required
        to reconstruct them and save the relevant code.

        To be able to save an object where ``type(obj).__name__`` is ``my_module.MyObject``,
        ``my_module.MyObject`` must resolve to the class of the object according to the ``importer`` order. When saving objects that
        have previously been packaged, the importer's ``import_module`` method will need to be present in the ``importer`` list
        for this to work.

        Args:
            package (str): The name of module package this resource should go in (e.g. "my_package.my_subpackage")
            resource (str): A unique name for the resource, used to identify it to load.
            obj (Any): The object to save, must be picklable.
            dependencies (bool, optional): If ``True``, we scan the source for dependencies.
        """
        filename = self._filename(package, resource)
        # Write the pickle data for `obj`
        data_buf = io.BytesIO()
        pickler = create_pickler(data_buf, self.importer)
        pickler.persistent_id = self._persistent_id
        pickler.dump(obj)
        data_value = data_buf.getvalue()

        name_in_dependency_graph = f"<{package}.{resource}>"
        self.dependency_graph.add_node(
            name_in_dependency_graph,
            action=_ModuleProviderAction.INTERN,
            provided=True,
            is_pickle=True,
        )

        if dependencies:
            all_dependencies = []
            for opcode, arg, pos in pickletools.genops(data_value):
                if opcode.name == "GLOBAL":  # a global reference
                    assert isinstance(arg, str)
                    module, field = arg.split(" ")
                    if module not in all_dependencies:
                        all_dependencies.append(module)

            for module_name in all_dependencies:
                self.dependency_graph.add_edge(name_in_dependency_graph, module_name)
                self.require_module_if_not_provided(module_name)

        self._write(filename, data_value)

    def save_text(self, package: str, resource: str, text: str):
        """Save text data to the package.

        Args:
            package (str): The name of module package this resource should go it (e.g. "my_package.my_subpackage")
            resource (str): A unique name for the resource, used to identify it to load.
            text (str): The contents to save.
        """
        return self.save_binary(package, resource, text.encode("utf-8"))

    def save_binary(self, package, resource, binary: bytes):
        """Save raw bytes to the package.

        Args:
            package (str): The name of module package this resource should go it (e.g. "my_package.my_subpackage")
            resource (str): A unique name for the resource, used to identify it to load.
            binary (str): The data to save.
        """
        filename = self._filename(package, resource)
        self._write(filename, binary)

    def register_extern_hook(self, hook: ActionHook) -> RemovableHandle:
        """Registers an extern hook on the exporter.

        The hook will be called each time a module matches against an :meth:`extern` pattern.
        It should have the following signature::

            hook(exporter: PackageExporter, module_name: str) -> None

        Hooks will be called in order of registration.

        Returns:
            :class:`torch.utils.hooks.RemovableHandle`:
                a handle that can be used to remove the added hook by calling
                ``handle.remove()``
        """
        handle = RemovableHandle(self._extern_hooks)
        self._extern_hooks[handle.id] = hook
        return handle

    def register_mock_hook(self, hook: ActionHook) -> RemovableHandle:
        """Registers a mock hook on the exporter.

        The hook will be called each time a module matches against a :meth:`mock` pattern.
        It should have the following signature::

            hook(exporter: PackageExporter, module_name: str) -> None

        Hooks will be called in order of registration.

        Returns:
            :class:`torch.utils.hooks.RemovableHandle`:
                a handle that can be used to remove the added hook by calling
                ``handle.remove()``
        """
        handle = RemovableHandle(self._mock_hooks)
        self._mock_hooks[handle.id] = hook
        return handle

    def register_intern_hook(self, hook: ActionHook) -> RemovableHandle:
        """Registers an intern hook on the exporter.

        The hook will be called each time a module matches against an :meth:`intern` pattern.
        It should have the following signature::

            hook(exporter: PackageExporter, module_name: str) -> None

        Hooks will be called in order of registration.

        Returns:
            :class:`torch.utils.hooks.RemovableHandle`:
                a handle that can be used to remove the added hook by calling
                ``handle.remove()``
        """
        handle = RemovableHandle(self._intern_hooks)
        self._intern_hooks[handle.id] = hook
        return handle

    def intern(
        self,
        include: "GlobPattern",
        *,
        exclude: "GlobPattern" = (),
        allow_empty: bool = True,
    ):
        """TODO DOC"""
        self.patterns[GlobGroup(include, exclude=exclude)] = _PatternInfo(
            _ModuleProviderAction.INTERN, allow_empty
        )

    def mock(
        self,
        include: "GlobPattern",
        *,
        exclude: "GlobPattern" = (),
        allow_empty: bool = True,
    ):
        """Replace some required modules with a mock implementation.  Mocked modules will return a fake
        object for any attribute accessed from it. Because we copy file-by-file, the dependency resolution will sometimes
        find files that are imported by model files but whose functionality is never used
        (e.g. custom serialization code or training helpers).
        Use this function to mock this functionality out without having to modify the original code.

        Args:
            include (Union[List[str], str]): A string e.g. "my_package.my_subpackage", or list of strings
                for the names of the modules to be mocked out. Strings can also be a glob-style pattern
                string that may match multiple modules. Any required dependencies that match this pattern
                string will be mocked out automatically.

                Examples:
                  'torch.**' -- matches torch and all submodules of torch, e.g. 'torch.nn' and torch.nn.functional'
                  'torch.*' -- matches 'torch.nn' or 'torch.functional', but not 'torch.nn.functional'

            exclude (Union[List[str], str]): An optional pattern that excludes some patterns that match the include string.
                e.g. include='torch.**', exclude='torch.foo' will mock all torch packages except 'torch.foo' Default: []

            allow_empty (bool): An optional flag that specifies whether the mock implementation(s) specified by this call
                to the `mock` method must be matched to some module during packaging. If a mock is added with allow_empty=False,
                and `close` is called (either explicitly or via `__exit__`) and the mock has not been matched to a module
                used by the package being exported, an exception is thrown. If allow_empty=True, no such exception is thrown.

        """
        self.patterns[GlobGroup(include, exclude=exclude)] = _PatternInfo(
            _ModuleProviderAction.MOCK, allow_empty
        )

    def extern(
        self,
        include: "GlobPattern",
        *,
        exclude: "GlobPattern" = (),
        allow_empty: bool = True,
    ):
        """Include `module` in the list of external modules the package can import.
        This will prevent dependency discovery from saving
        it in the package. The importer will load an external module directly from the standard import system.
        Code for extern modules must also exist in the process loading the package.

        Args:
            include (Union[List[str], str]): A string e.g. "my_package.my_subpackage", or list of strings
                for the names of the modules to be externed. This can also be a glob-style pattern, as described in :meth:`mock`

            exclude (Union[List[str], str]): An optional pattern that excludes some patterns that match the include string.

            allow_empty (bool): An optional flag that specifies whether the extern modules specified by this call
                to the `extern` method must be matched to some module during packaging. If an extern module glob pattern is added
                with allow_empty=False, and `close` is called (either explicitly or via `__exit__`) before any modules match that
                pattern, an exception is thrown. If allow_empty=True, no such exception is thrown.

        """
        self.patterns[GlobGroup(include, exclude=exclude)] = _PatternInfo(
            _ModuleProviderAction.EXTERN, allow_empty
        )

    def deny(self, include: "GlobPattern", *, exclude: "GlobPattern" = ()):
        """Blocklist modules who names match the given glob patterns from the list of modules the package can import.
        If a dependency on any matching packages is found, a :class:`PackagingError` is raised.

        Args:
            include (Union[List[str], str]): A string e.g. "my_package.my_subpackage", or list of strings
                for the names of the modules to be externed. This can also be a glob-style pattern, as described in :meth:`mock`

            exclude (Union[List[str], str]): An optional pattern that excludes some patterns that match the include string.
        """
        self.patterns[GlobGroup(include, exclude=exclude)] = _PatternInfo(
            _ModuleProviderAction.DENY, allow_empty=True
        )

    def _persistent_id(self, obj):
        if torch.is_storage(obj):
            storage_type = normalize_storage_type(type(obj))
            obj_key = str(obj._cdata)
            location = location_tag(obj)
            name = f".data/{obj_key}.storage"

            if name not in self.serialized_storages:
                # check to see if storage was previously serialized
                serialized_files = self.zip_file.get_all_written_records()
                if name not in serialized_files:
                    if obj.device.type != "cpu":
                        obj = obj.cpu()
                    num_bytes = obj.size() * obj.element_size()
                    self.zip_file.write_record(name, obj.data_ptr(), num_bytes)
                self.serialized_storages.add(name)
            return ("storage", storage_type, obj_key, location, obj.size())

        if hasattr(obj, "__reduce_package__"):
            if _gate_torchscript_serialization and isinstance(
                obj, torch.jit.RecursiveScriptModule
            ):
                raise Exception(
                    "Serializing ScriptModules directly into a package is a beta feature. "
                    "To use, set global "
                    "`torch.package.package_exporter._gate_torchscript_serialization` to `False`."
                )
            if self.serialized_reduces.get(id(obj)) is None:
                self.serialized_reduces[id(obj)] = (
                    "reduce_package",
                    id(obj),
                    *obj.__reduce_package__(self),
                )

            return self.serialized_reduces[id(obj)]

        return None

    def __enter__(self):
        return self

    def __exit__(self, exc_type, exc_value, traceback):
        # If __exit__ was called because an exception was raised, we do not attempt to
        # attempt to finalize the package. Instead, control is returned to the
        # caller to continue raising the exception.
        if exc_type is not None:
            # Do the bare minimum to leave the open buffer in a valid state.
            self._finalize_zip()
            return

        self.close()

    def _write(self, filename, str_or_bytes):
        if is_mangled(filename):
            raise RuntimeError(
                f"Tried to save a torch.package'd module as '{filename}'. "
                "Directly saving torch.package'd modules is not allowed."
            )
        if isinstance(str_or_bytes, str):
            str_or_bytes = str_or_bytes.encode("utf-8")
        self.zip_file.write_record(filename, str_or_bytes, len(str_or_bytes))

    def _validate_dependency_graph(self):
        # 1. Check the graph for any errors inserted during dependency analysis.
        for module_name, attrs in self.dependency_graph.nodes.items():
            if "error" in attrs:
                raise PackagingError(self.dependency_graph)

        # 2. Check that all patterns for which allow_empty=False have been matched at least once.
        for pattern, pattern_info in self.patterns.items():
            if not pattern_info.allow_empty and not pattern_info.was_matched:
                raise EmptyMatchError(
                    f"Exporter did not match any modules to {pattern}, which was marked as allow_empty=False"
                )

    def _execute_dependency_graph(self):
        """Takes a finalized dependency graph describing how to package all
        modules and executes it, writing to the ZIP archive.
        """
        self._validate_dependency_graph()

        extern_modules = []
        _mock_written = False
        for module_name, attrs in self.dependency_graph.nodes.items():
            action = attrs["action"]

            if action == _ModuleProviderAction.EXTERN:
                for hook in self._extern_hooks.values():
                    hook(self, module_name)

                extern_modules.append(module_name)

            elif action == _ModuleProviderAction.MOCK:
                for hook in self._mock_hooks.values():
                    hook(self, module_name)

                if not _mock_written:
                    mock_file = str(Path(__file__).parent / "_mock.py")
                    self._write_source_string(
                        "_mock", _read_file(mock_file), is_package=False
                    )
                    _mock_written = True

                is_package = hasattr(self._import_module(module_name), "__path__")
                self._write_source_string(module_name, _MOCK_IMPL, is_package)

            elif action == _ModuleProviderAction.INTERN:
                for hook in self._intern_hooks.values():
                    hook(self, module_name)

                # The node in the dependency graph contains metadata that tells us
                # how to intern the module.
                if "provided" not in attrs:
                    raise AssertionError(
                        f"Module was marked `intern` but not provided: {module_name}"
                    )

                if attrs.get("is_pickle") is True:
                    # This node came from save_source_pickle, we don't need to write any source for it.
                    continue

                is_package = attrs["is_package"]
                source = attrs["source"]
                self._write_source_string(module_name, source, is_package)

            else:
                raise AssertionError(
                    f"Invalid action: {module_name}, {action}. Please report a bug to PyTorch."
                )

        extern_file_contents = "\n".join(extern_modules) + "\n"
        self._write(".data/extern_modules", extern_file_contents)

    def _print_debug_info(self):
        """Print out the debugging information based on the verbosity level."""
        def print_pretty(
            category: str,
            entries: List[str],
            indention=0,
            recurse=True,
            bullet_char="-",
        ):
            tab = "    "
            tabs = ""
            for _ in range(0, indention):
                tabs += tab
            print(f"{tabs}{bullet_char} {category}:")
            tabs += tab
            for item in sorted(entries):
                print(f"{tabs}{item}")
                if recurse and self.verbosity_lvl > 0:
                    successors = self.dependency_graph._succ[item].keys()
                    if successors:
                        print_pretty("relies on", successors, 2, False, "*")
                    predecessors = self.dependency_graph._pred[item].keys()
                    if predecessors:
                        print_pretty("included in", predecessors, 2, False, "*")

        interned_mods = []
        externed_mods = []
        mocked_mods = []
        pickled_objs = []
        invalid_nodes = []

        for module_name, attrs in self.dependency_graph.nodes.items():
            if "action" in attrs.keys():
                action = attrs["action"]
            else:
                action = None

            if action == _ModuleProviderAction.EXTERN:
                if module_name not in self._implicitly_externed:
                    externed_mods.append(module_name)

            elif action == _ModuleProviderAction.MOCK:
                mocked_mods.append(module_name)

            elif action == _ModuleProviderAction.INTERN:
                if attrs.get("is_pickle") is True:
                    pickled_objs.append(module_name)
                else:
                    interned_mods.append(module_name)
            else:
                invalid_nodes.append(module_name)
        print("Package Contents:")
        print_pretty("interned modules", interned_mods)
        print_pretty("explicitly externed modules", externed_mods)
        print_pretty("implicitly externed modules", self._implicitly_externed)
        print_pretty("mocked modules", mocked_mods)
        print_pretty("pickles", pickled_objs)
        print_pretty("invalid objects", invalid_nodes)
        if self.verbosity_lvl > 0:
            print(f"Dependency graph for exported package: \n{self._write_dep_graph()}")

    def close(self):
        """Write the package to the filesystem. Any calls after :meth:`close` are now invalid.
        It is preferable to use resource guard syntax instead::

            with PackageExporter("file.zip") as e:
                ...
        """
        if self.verbose:
<<<<<<< HEAD

            def print_pretty(category: str, entries: List[str]):
                print(f"- {category}:")
                for item in sorted(entries):
                    print(f"    {item}")

            interned_mods = []
            externed_mods = []
            mocked_mods = []
            pickled_objs = []
            invalid_nodes = []

            for module_name, attrs in self.dependency_graph.nodes.items():
                if "action" in attrs.keys():
                    action = attrs["action"]
                else:
                    action = None

                if action == _ModuleProviderAction.EXTERN:
                    if module_name not in self._implicitly_externed:
                        externed_mods.append(module_name)

                elif action == _ModuleProviderAction.MOCK:
                    mocked_mods.append(module_name)

                elif action == _ModuleProviderAction.INTERN:
                    if attrs.get("is_pickle") is True:
                        pickled_objs.append(module_name)
                    else:
                        interned_mods.append(module_name)
                else:
                    invalid_nodes.append(module_name)
            print("Package Contents:")
            print_pretty("interned modules", interned_mods)
            print_pretty("explicitly externed modules", externed_mods)
            print_pretty("implicitly externed modules", self._implicitly_externed)
            print_pretty("mocked modules", mocked_mods)
            print_pretty("pickles", pickled_objs)
            print_pretty("invalid objects", invalid_nodes)
            if len(self._failed_dunder_imports) > 0:
                print_pretty(
                    "location of unresolvable and skipped __import__ statements",
                    self._failed_dunder_imports,
                )
            print(f"Dependency graph for exported package: \n{self._write_dep_graph()}")
=======
            self._print_debug_info()
>>>>>>> 50881afb

        self._execute_dependency_graph()

        self.script_module_serializer.write_files()
        self._finalize_zip()

    def _finalize_zip(self):
        """Called at the very end of packaging to leave the zipfile in a closed but valid state."""
        del self.zip_file
        if self.buffer:
            self.buffer.flush()

    def _filename(self, package, resource):
        package_path = package.replace(".", "/")
        resource = _normalize_path(resource)
        return f"{package_path}/{resource}"

    def _can_implicitly_extern(self, module_name: str):
        top_level_package_name = module_name.partition(".")[0]
        return top_level_package_name == "torch" or (
            top_level_package_name not in _DISALLOWED_MODULES
            and is_stdlib_module(top_level_package_name)
        )


# even though these are in the standard library, we do not allow them to be
# automatically externed since they offer a lot of system level access
_DISALLOWED_MODULES = ["sys", "io"]

_MOCK_IMPL = """\
from _mock import MockedObject
def __getattr__(attr: str):
    return MockedObject(__name__ + '.' + attr, _suppress_err=True)
"""


def _read_file(filename: str) -> str:
    with open(filename, "rb") as f:
        b = f.read()
        return b.decode("utf-8")<|MERGE_RESOLUTION|>--- conflicted
+++ resolved
@@ -884,6 +884,12 @@
         print_pretty("mocked modules", mocked_mods)
         print_pretty("pickles", pickled_objs)
         print_pretty("invalid objects", invalid_nodes)
+        if len(self._failed_dunder_imports) > 0:
+                print_pretty(
+                    "location of unresolvable and skipped __import__ statements",
+                    self._failed_dunder_imports,
+                    recurse=False,
+                )
         if self.verbosity_lvl > 0:
             print(f"Dependency graph for exported package: \n{self._write_dep_graph()}")
 
@@ -895,55 +901,7 @@
                 ...
         """
         if self.verbose:
-<<<<<<< HEAD
-
-            def print_pretty(category: str, entries: List[str]):
-                print(f"- {category}:")
-                for item in sorted(entries):
-                    print(f"    {item}")
-
-            interned_mods = []
-            externed_mods = []
-            mocked_mods = []
-            pickled_objs = []
-            invalid_nodes = []
-
-            for module_name, attrs in self.dependency_graph.nodes.items():
-                if "action" in attrs.keys():
-                    action = attrs["action"]
-                else:
-                    action = None
-
-                if action == _ModuleProviderAction.EXTERN:
-                    if module_name not in self._implicitly_externed:
-                        externed_mods.append(module_name)
-
-                elif action == _ModuleProviderAction.MOCK:
-                    mocked_mods.append(module_name)
-
-                elif action == _ModuleProviderAction.INTERN:
-                    if attrs.get("is_pickle") is True:
-                        pickled_objs.append(module_name)
-                    else:
-                        interned_mods.append(module_name)
-                else:
-                    invalid_nodes.append(module_name)
-            print("Package Contents:")
-            print_pretty("interned modules", interned_mods)
-            print_pretty("explicitly externed modules", externed_mods)
-            print_pretty("implicitly externed modules", self._implicitly_externed)
-            print_pretty("mocked modules", mocked_mods)
-            print_pretty("pickles", pickled_objs)
-            print_pretty("invalid objects", invalid_nodes)
-            if len(self._failed_dunder_imports) > 0:
-                print_pretty(
-                    "location of unresolvable and skipped __import__ statements",
-                    self._failed_dunder_imports,
-                )
-            print(f"Dependency graph for exported package: \n{self._write_dep_graph()}")
-=======
             self._print_debug_info()
->>>>>>> 50881afb
 
         self._execute_dependency_graph()
 
