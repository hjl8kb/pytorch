# Copyright 2019 Kakao Brain
#
# Copyright (c) Facebook, Inc. and its affiliates. All rights reserved.
#
# This source code is licensed under the BSD license found in the
# LICENSE file in the root directory of this source tree.
"""Manipulation of micro-batches."""
import typing
from typing import Any, Callable, List, Union, cast, Sequence

import torch
from torch import Tensor
import torch.cuda.comm

__all__: List[str] = []


Tensors = Sequence[Tensor]
TensorOrTensors = Union[Tensor, Tensors]
Function = Callable[[TensorOrTensors], TensorOrTensors]


class Batch:
    """
    An abstraction representing a microbatch in the pipeline.
    """

<<<<<<< HEAD
    def __init__(self, values, is_single_sequence=False) -> None:
        self._values = values
        self.atomic = torch.is_tensor(values)
        # For backward compatibility.
        self.is_single_sequence = is_single_sequence
=======
    def __init__(self, value: TensorOrTensors) -> None:
        self.value = value
        self.atomic = torch.is_tensor(value)
>>>>>>> 66a817d7

        # Verify at least on tensor
        if not self.atomic:
            if not any(torch.is_tensor(value) for value in self._values):
                raise TypeError(f'No tensors found in batch: {self._values}')

    @property
    def tensor(self) -> Tensor:
        """Retrieves the underlying tensor."""
        if not self.atomic:
            raise AttributeError("not atomic batch")
        return cast(Tensor, self._values)

    @property
    def values(self):
        """Retreives the underlying values for the batch"""
        return self._values

    def find_tensor_idx(self):
        """
        Retrieves the index of first tensor found.
        """
        if self.atomic:
            return 0
        for i, value in enumerate(self._values):
            if torch.is_tensor(value):
                return i

        raise TypeError("No tensor found!")

    def get_device(self):
        """
        Retrieves the device for this microbatch.
        """
        if self.atomic:
            return self._values.device
        for value in self._values:
            if torch.is_tensor(value):
                return value.device

    def call(self, function: Function) -> "Batch":
        """Calls a function on the microbatch. It also wraps
        the output with :class:`Batch`.
        """
        if self.atomic:
<<<<<<< HEAD
            return Batch(function(self._values), self.is_single_sequence)
        else:
            if self.is_single_sequence:
                # Don't unwrap for backward compatibility
                return Batch(function(self._values), self.is_single_sequence)
            else:
                return Batch(function(*self._values), self.is_single_sequence)
=======
            return Batch(function(self.value))
        else:
            return Batch(function(*self.value))
>>>>>>> 66a817d7

    def __repr__(self) -> str:
        return f"Batch[atomic={self.atomic!r}]({self._values!r})"

    def __iter__(self):
        if self.atomic:
            yield self._values
        else:
            yield from self._values

    def __len__(self) -> int:
        return 1 if self.atomic else len(self._values)

    def __getitem__(self, index: int):
        if not self.atomic:
            return self._values[index]

        if index != 0:
            raise IndexError("atomic batch allows index 0 only")

        return self._values

    # NOTE(sublee): pyflakes can't detect "overload" instead of "typing.overload".
    @typing.overload
    def __setitem__(self, index: int, value: Tensor) -> None:
        ...

    @typing.overload
    def __setitem__(self, index: slice, value: Tensors) -> None:
        ...

    def __setitem__(self, index: Union[int, slice], value) -> None:
        if isinstance(index, int):
            self._setitem_by_index(index, value)
        else:
            self._setitem_by_slice(index, value)

    def _setitem_by_index(self, index: int, value) -> None:
        if not self.atomic:
            i = index
            self._values = self._values[:i] + (value,) + self._values[i + 1 :]  # type: ignore[operator]
            return

        if index != 0:
            raise IndexError("atomic batch allows index 0 only")

        self._values = value

    def _setitem_by_slice(self, index: slice, value) -> None:
        if not (index.start is index.stop is index.step is None):
            raise NotImplementedError("only slice [:] supported")

        if not self.atomic:
            self._values = value
            return

        if len(value) != 1:
            raise IndexError("atomic batch cannot be replaced with multiple tensors")

        self._values = value[0]


def check(*inputs) -> None:
    """Checks whether the input contains at least one tensor.

    Raises:
        ValueError: input does not contain at least one tensor

    """
    # Handle single Sequence[Tensor] for backward compatibility.
    if len(inputs) == 1 and isinstance(inputs[0], Sequence):
        # Validate all tensors
        if not all(torch.is_tensor(input) for input in inputs[0]):
            raise TypeError(f'inputs do not consiste of all tensors: {inputs}')
        return

    if not any(torch.is_tensor(input) for input in inputs):
        raise TypeError(f'inputs do not have any tensors: {inputs}')


def scatter(*inputs, chunks: int) -> List[Batch]:
    """Splits an input mini-batch into multiple micro-batches."""
    if len(inputs) == 1 and isinstance(inputs[0], Tensor):
        return [Batch(x) for x in inputs[0].chunk(chunks)]

<<<<<<< HEAD
    is_single_sequence = False
    # Handle sequences for backward compatibility.
    if len(inputs) == 1 and isinstance(inputs[0], Sequence):
        all_tensors = True
        for x in inputs[0]:
            if not torch.is_tensor(x):
                all_tensors = False

        if all_tensors:
            is_single_sequence = True
            inputs = inputs[0]  # type: ignore[assignment]

    batches: List[Any] = [[] for _ in range(chunks)]
    # Actual number of chunks produced
    num_chunks = -1
    for input in inputs:
        if torch.is_tensor(input):
            # Chunk only tensors.
            tensors = input.chunk(chunks)

            # Validate number of chunks equal across all inputs.
            if num_chunks != -1 and num_chunks != len(tensors):
                raise RuntimeError(f'Found different number of chunks produced for inputs: {num_chunks} and {len(tensors)}')
            num_chunks = len(tensors)

            for i, tensor in enumerate(tensors):
                batches[i].append(tensor)
        else:
            # Replicate non-tensors.
            for i in range(chunks):
                batches[i].append(input)
=======
        for tensor in inputs:
            tensors = tensor.chunk(chunks)
            rotated.append(tensors)
>>>>>>> 66a817d7

    # Truncate to actual number of chunks
    batches = batches[:num_chunks]

<<<<<<< HEAD
    return [Batch(x, is_single_sequence) for x in batches]
=======
    return [Batch(x) for x in unwrapped_inputs]
>>>>>>> 66a817d7


def gather(outputs: List[Batch]):
    """Concatenates output micro-batches into a mini-batch."""
    output: Any

    if outputs[0].atomic:
        tensors = tuple(b.tensor for b in outputs)
        output = torch.cat(tensors)
    else:
        output_buf: List[Any] = []
        for i in range(len(outputs[0])):
            output_type = type(outputs[0][i])
            current_outputs = []
            for batch in outputs:
                if output_type != type(batch[i]):
                    raise TypeError(f'Types for microbatch outputs do not match, found: {output_type} and {type(batch[i])}')
                current_outputs.append(batch[i])

            if torch.is_tensor(outputs[0][i]):
                output_buf.append(torch.cat(current_outputs))
            else:
                output_buf.append(current_outputs)

        output = tuple(output_buf)

    return output<|MERGE_RESOLUTION|>--- conflicted
+++ resolved
@@ -25,17 +25,9 @@
     An abstraction representing a microbatch in the pipeline.
     """
 
-<<<<<<< HEAD
-    def __init__(self, values, is_single_sequence=False) -> None:
+    def __init__(self, values) -> None:
         self._values = values
         self.atomic = torch.is_tensor(values)
-        # For backward compatibility.
-        self.is_single_sequence = is_single_sequence
-=======
-    def __init__(self, value: TensorOrTensors) -> None:
-        self.value = value
-        self.atomic = torch.is_tensor(value)
->>>>>>> 66a817d7
 
         # Verify at least on tensor
         if not self.atomic:
@@ -81,19 +73,9 @@
         the output with :class:`Batch`.
         """
         if self.atomic:
-<<<<<<< HEAD
-            return Batch(function(self._values), self.is_single_sequence)
-        else:
-            if self.is_single_sequence:
-                # Don't unwrap for backward compatibility
-                return Batch(function(self._values), self.is_single_sequence)
-            else:
-                return Batch(function(*self._values), self.is_single_sequence)
-=======
-            return Batch(function(self.value))
-        else:
-            return Batch(function(*self.value))
->>>>>>> 66a817d7
+            return Batch(function(self._values))
+        else:
+            return Batch(function(*self._values))
 
     def __repr__(self) -> str:
         return f"Batch[atomic={self.atomic!r}]({self._values!r})"
@@ -179,19 +161,6 @@
     if len(inputs) == 1 and isinstance(inputs[0], Tensor):
         return [Batch(x) for x in inputs[0].chunk(chunks)]
 
-<<<<<<< HEAD
-    is_single_sequence = False
-    # Handle sequences for backward compatibility.
-    if len(inputs) == 1 and isinstance(inputs[0], Sequence):
-        all_tensors = True
-        for x in inputs[0]:
-            if not torch.is_tensor(x):
-                all_tensors = False
-
-        if all_tensors:
-            is_single_sequence = True
-            inputs = inputs[0]  # type: ignore[assignment]
-
     batches: List[Any] = [[] for _ in range(chunks)]
     # Actual number of chunks produced
     num_chunks = -1
@@ -211,20 +180,11 @@
             # Replicate non-tensors.
             for i in range(chunks):
                 batches[i].append(input)
-=======
-        for tensor in inputs:
-            tensors = tensor.chunk(chunks)
-            rotated.append(tensors)
->>>>>>> 66a817d7
 
     # Truncate to actual number of chunks
     batches = batches[:num_chunks]
 
-<<<<<<< HEAD
-    return [Batch(x, is_single_sequence) for x in batches]
-=======
-    return [Batch(x) for x in unwrapped_inputs]
->>>>>>> 66a817d7
+    return [Batch(x) for x in batches]
 
 
 def gather(outputs: List[Batch]):
