--- conflicted
+++ resolved
@@ -1,12 +1,9 @@
 #pragma once
 
 #include <vector>
+#include <c10/macros/Macros.h>
 #include <c10/util/Optional.h>
-<<<<<<< HEAD
-#include <c10/macros/Macros.h>
-=======
 #include <c10/util/irange.h>
->>>>>>> 0d7d316d
 
 namespace c10d {
 const int kUnsetSeqNum = 0;
