--- conflicted
+++ resolved
@@ -325,14 +325,9 @@
     size_t pending;
 
     // Keep future work handle around DDP comm hook.
-<<<<<<< HEAD
-    // If no hook is registered, a temporary vanilla allreduce hook will be used.
-    c10::intrusive_ptr<at::ivalue::Future> future_work;
-=======
     // If no hook is registered, a temporary vanilla allreduce hook will be
     // used.
-    c10::intrusive_ptr<torch::jit::Future> future_work;
->>>>>>> a6342ba1
+    c10::intrusive_ptr<at::ivalue::Future> future_work;
 
     // If this bucket should expect a single sparse gradient.
     // Implies: replicas[i].variables.size() == 1.
