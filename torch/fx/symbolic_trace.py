import builtins
import functools
import inspect
import math
import os
from types import CodeType, FunctionType, ModuleType
from typing import Any, Dict, NamedTuple, Optional, Set, Tuple, List, Callable, Union
from itertools import chain
import torch
import torch._C._fx  # type: ignore[import]
from torch._C import ScriptObject  # type: ignore[attr-defined]
<<<<<<< HEAD

import sys
from .node import Argument, map_aggregate
from .graph import Graph
=======
import torch.utils._pytree as pytree

import sys
from .node import Argument, map_aggregate, base_types
from .graph import Graph, _PyTreeInfo
>>>>>>> 8be5b1ca
from .graph_module import GraphModule
from .proxy import TracerBase, Proxy

HAS_VARSTUFF = inspect.CO_VARARGS | inspect.CO_VARKEYWORDS

# These need to run in global scope to handle nested calls correctly
_orig_module_call : Callable = torch.nn.Module.__call__
_orig_module_getattr : Callable = torch.nn.Module.__getattr__


def _patch_function(fn: FunctionType, nargs: int) -> FunctionType:
    co = fn.__code__
    co_flags = co.co_flags & ~HAS_VARSTUFF
    co_args : tuple
    if hasattr(co, "co_posonlyargcount"):
        co_args = (
            nargs, 0,
            0, co.co_nlocals, co.co_stacksize,
            co_flags, co.co_code, co.co_consts, co.co_names,
            co.co_varnames, co.co_filename, co.co_name,
            co.co_firstlineno, co.co_lnotab, co.co_freevars,
            co.co_cellvars
        )
    else:
        co_args = (
            nargs, 0, co.co_nlocals,
            co.co_stacksize, co_flags, co.co_code, co.co_consts,
            co.co_names, co.co_varnames, co.co_filename,
            co.co_name, co.co_firstlineno, co.co_lnotab,
            co.co_freevars, co.co_cellvars)
    new_code = CodeType(*co_args)  # type: ignore[arg-type]
    return FunctionType(new_code, fn.__globals__, fn.__name__, fn.__defaults__, fn.__closure__)

    # we need to insert placeholder nodes for *args and **kwargs
    # we can't call this function normally, otherwise it would try to unpack them
    # instead, let's make python think that args and kwargs are normal variables

class _CPatchManager(object):
    """
    Calls patch_function in order to intercept functions at the C-extension level
    """
    def __init__(self, tracer):
        self.tracer = tracer
        patched_fns = [torch.randn, torch.rand, torch.randint]

        def patched_impl(to_patch, args, kwargs):
            return tracer.create_proxy('call_function', to_patch, args, kwargs)

        c_patch_enabled = True

        def patched_in(to_patch, args, kwargs):
            nonlocal c_patch_enabled
            try:
                c_patch_enabled = False
                r = patched_impl(to_patch, args, kwargs)
            finally:
                c_patch_enabled = True
            return r

        def trace_func(frame, action, arg):
            if action == 'c_call':
                if c_patch_enabled:
                    if arg in patched_fns:
                        torch._C._fx.patch_function(arg, patched_in)

        self.func = trace_func

    def __enter__(self):
        if self.tracer.enable_cpatching:
            sys.setprofile(self.func)

    def __exit__(self, type, value, tb):
        sys.setprofile(None)

<<<<<<< HEAD
class Tracer(TracerBase):
=======
class PHBase(object):
    """
    Object representing an input placeholder to `concrete_args`
>>>>>>> 8be5b1ca
    """
    def __repr__(self):
        return 'PH'

PH = PHBase()

class Tracer(TracerBase):
    # Reference: https://github.com/pytorch/pytorch/issues/54354
    # The first line of this docstring overrides the one Sphinx generates for the
    # documentation. We need it so that Sphinx doesn't leak `math`s path from the
    # build environment (e.g. `<module 'math' from '/leaked/path').

    """Tracer(autowrap_modules=(math,), enable_cpatching=False)

    ``Tracer`` is the class that implements the symbolic tracing functionality
    of ``torch.fx.symbolic_trace``. A call to ``symbolic_trace(m)`` is equivalent
    to ``Tracer().trace(m)``.

    Tracer can be subclassed to override various behaviors of the tracing
    process. The different behaviors that can be overridden are described
    in the docstrings of the methods on this class.
    """
    def __init__(self, autowrap_modules: Tuple[ModuleType] = (math, ), enable_cpatching: bool = False) -> None:
<<<<<<< HEAD
=======
        # This method's signature is overridden by the first line of this class'
        # docstring. If this method's signature is modified, the signature that
        # overrides it also should be modified accordingly.

>>>>>>> 8be5b1ca
        """
        Construct a Tracer object.

        Args:

            autowrap_modules (List[ModuleType]): defaults to `[math]`,
                Python modules whose functions should be wrapped automatically
                without needing to use fx.wrap().

            enable_cpatching (bool): defaults to `False`,
                Allows you to enable/disable monkeypatching of torch functions at the
                C-level (which captures functins like randn).

                C-level monkeypatching works by directly modifying the PyCFunctionObject*
                so that calling it returns a different function.

                Turning this on is likely to slow down tracing by 1.5-3x.

        """

        super().__init__()

        # Functions we will eagerly wrap when we see them while tracing
        # this captures both `math.sqrt()` and `from math import sqrt` automatically
        self._autowrap_function_ids: Set[int] = {
            id(value) for name, value in chain(*[m.__dict__.items() for m in autowrap_modules])
            if not name.startswith("_") and callable(value)}

        # Python modules to apply autowrap to at the start, in addition to
        # modules we see while tracing
        self._autowrap_search: List[ModuleType] = list(autowrap_modules)
        self.enable_cpatching = enable_cpatching

        self.submodule_paths: Optional[Dict[torch.nn.Module, str]] = None

    def create_arg(self, a: Any) -> 'Argument':
        """
        A method to specify the behavior of tracing when preparing values to
        be used as arguments to nodes in the ``Graph``.

        By default, the behavior includes:

        #. Iterate through collection types (e.g. tuple, list, dict) and recursively
           call ``create_args`` on the elements.
        #. Given a Proxy object, return a reference to the underlying IR ``Node``
        #. Given a non-Proxy Tensor object, emit IR for various cases:

            * For a Parameter, emit a ``get_attr`` node referring to that Parameter
            * For a non-Parameter Tensor, store the Tensor away in a special
              attribute referring to that attribute.

        This method can be overridden to support more types.

        Args:

            a (Any): The value to be emitted as an ``Argument`` in the ``Graph``.


        Returns:

            The value ``a`` converted into the appropriate ``Argument``
        """
        # The base tracer is used to construct Graphs when there is no associated
        # module hierarchy, so it can never create parameter references.
        # The default tracer adds the ability to refer to parameters when
        # tracing modules.
        if isinstance(a, torch.nn.Parameter):
            for n, p in self.root.named_parameters():
                if a is p:
                    return self.create_node('get_attr', n, (), {})
            raise NameError('parameter is not a member of this module')
        elif isinstance(a, torch.Tensor):
            for n_, p_ in self.root.named_buffers():
                if a is p_:
                    return self.create_node('get_attr', n_, (), {})

        # For NamedTuple instances that appear literally as args, we emit
        # a node to construct the NamedTuple and use that Node as the argument.
        if isinstance(a, tuple) and hasattr(a, '_fields'):
            args = tuple(self.create_arg(elem) for elem in a)
            return self.create_node('call_function', a.__class__, args, {})

        # Tensors do not have a reliable string repr() from which they can be
        # constructed (and we probably don't want to rely on that, either), so
        # for any constant Tensor values we encounter, first search for if they
        # are an attribute of some module in the module hierarchy. If so, emit
        # a get_attr to retrieve that tensor. Otherwise, we'll store away the
        # tensor value into a special attribute on the Module s.t. we can
        # retrieve it with a get_attr.
        if isinstance(a, (torch.Tensor, ScriptObject)):
            qualname : Optional[str] = self.tensor_attrs.get(a)

            # Tensor was not found in the Module hierarchy, stow it away in a
            # special attribute and set the qualname to refer to that
            if not qualname:
                i = 0
                while True:
                    qualname = f'_tensor_constant{i}'
                    if not hasattr(self.root, qualname):
                        break
                    i += 1
                setattr(self.root, qualname, a)

            return self.create_node('get_attr', qualname, (), {})
        return super().create_arg(a)

    def is_leaf_module(self, m: torch.nn.Module, module_qualified_name : str) -> bool:
        """
        A method to specify whether a given ``nn.Module`` is a "leaf" module.

        Leaf modules are the atomic units that appear in
        the IR, referenced by ``call_module`` calls. By default,
        Modules in the PyTorch standard library namespace (torch.nn)
        are leaf modules. All other modules are traced through and
        their constituent ops are recorded, unless specified otherwise
        via this parameter.

        Args:

            m (Module): The module being queried about
            module_qualified_name (str): The path to root of this module. For example,
                if you have a module hierarchy where submodule ``foo`` contains
                submodule ``bar``, which contains submodule ``baz``, that module will
                appear with the qualified name ``foo.bar.baz`` here.
        """
        return m.__module__.startswith('torch.nn') and not isinstance(m, torch.nn.Sequential)

    def path_of_module(self, mod : torch.nn.Module) -> str:
        """
        Helper method to find the qualified name of ``mod`` in the Module hierarchy
        of ``root``. For example, if ``root`` has a submodule named ``foo``, which has
        a submodule named ``bar``, passing ``bar`` into this function will return
        the string "foo.bar".

        Args:

            mod (str): The ``Module`` to retrieve the qualified name for.
        """
        # Prefer the O(1) algorithm
        if self.submodule_paths:
            path = self.submodule_paths.get(mod)
            if path is None:
                raise NameError('module is not installed as a submodule')
            assert isinstance(path, str)
            return path
        # O(N^2) fallback in the case that we didn't store the submodule
<<<<<<< HEAD
        # paths. (This happens e.g. in using NormalizeArgs. See
        #  `test/test_fx_experimental:test_normalize_args`)
=======
        # paths.
>>>>>>> 8be5b1ca
        else:
            for n, p in self.root.named_modules():
                if mod is p:
                    return n
            raise NameError('module is not installed as a submodule')

    def call_module(self, m: torch.nn.Module, forward: Callable[..., Any], args : Tuple[Any, ...], kwargs : Dict[str, Any]) -> Any:
        """
        Method that specifies the behavior of this ``Tracer`` when it encounters
        a call to an ``nn.Module`` instance.

        By default, the behavior is to check if the called module is a leaf module
        via ``is_leaf_module``. If it is, emit a ``call_module`` node referring to
        ``m`` in the ``Graph``. Otherwise, call the ``Module`` normally, tracing through
        the operations in its ``forward`` function.

        This method can be overridden to--for example--create nested traced
        GraphModules, or any other behavior you would want while tracing across
        ``Module`` boundaries.

        Args:

            m (Module): The module for which a call is being emitted
            forward (Callable): The forward() method of the ``Module`` to be invoked
            args (Tuple): args of the module callsite
            kwargs (Dict): kwargs of the module callsite

        Return:

            The return value from the Module call. In the case that a ``call_module``
            node was emitted, this is a ``Proxy`` value. Otherwise, it is whatever
            value was returned from the ``Module`` invocation.
        """
        module_qualified_name = self.path_of_module(m)
        if not self.is_leaf_module(m, module_qualified_name):
            return forward(*args, **kwargs)
        return self.create_proxy('call_module', module_qualified_name, args, kwargs)

    def create_args_for_root(self, root_fn, is_module, concrete_args=None):
        """
        Create ``placeholder`` nodes corresponding to the signature of the ``root``
        Module. This method introspects root's signature and emits those
        nodes accordingly, also supporting ``*args`` and ``**kwargs``.
        """
        # In some cases, a function or method has been decorated with a wrapper
        # defined via ``functools.wraps``. In this case, the outer code object
        # will likely not contain the actual parameters we care about, so unwrap
        # the function to get to the innermost callable.
        fn_for_analysis = inspect.unwrap(root_fn)
        co = fn_for_analysis.__code__
        total_args = co.co_argcount + co.co_kwonlyargcount
        orig_args = list(co.co_varnames)
        names_iter = iter(co.co_varnames)
        args : List[Any] = []
        skip_arg_idx = 0
        if is_module:
            if total_args == 0:
                raise RuntimeError('``self`` argument cannot be part of *args expansion!')
            skip_arg_idx = 1
            next(names_iter)  # skip self
            args.append(self.root)

        sig = inspect.signature(fn_for_analysis)

        def proxy_placeholder(name: str):
<<<<<<< HEAD
            if concrete_args is not None and name in concrete_args:
                return concrete_args[name]
=======
            if concrete_args is not None and name in concrete_args :
                cnt = 0

                def replace_ph(x):
                    nonlocal cnt
                    cnt += 1
                    out = self.create_proxy('placeholder', f'{name}_{str(cnt)}', (), {})
                    if x == PH:
                        return out
                    # Union[int, bool] == bool in Python <= 3.6
                    if type(x) == bool or type(x) in base_types and type(x) != torch.Tensor:
                        torch._assert(out == x, f"{name} has been specialized to have value {x}")
                    else:
                        torch.warnings.warn(
                            "Was not able to add assertion to guarantee correct inputs to "
                            "specialized function. It is up to the user to make sure that your inputs match the "
                            "inputs you specialized the function with."
                        )

                    return x

                return pytree.tree_map(replace_ph, concrete_args[name])
>>>>>>> 8be5b1ca
            if name[0] == '*':
                default = ()
            else:
                param = sig.parameters[name]
                default = () if param.default is inspect.Parameter.empty else (param.default,)  # type: ignore[assignment]
            return self.create_proxy('placeholder', name, default, {},
                                     type_expr=fn_for_analysis.__annotations__.get(name, None))
        arg_names = [next(names_iter) for idx in range(skip_arg_idx, total_args)]
        if isinstance(concrete_args, tuple):
            assert(len(arg_names) == len(concrete_args))
            concrete_args = {name: val for name, val in zip(arg_names, concrete_args)}
        args.extend(proxy_placeholder(names) for names in arg_names)


        if co.co_kwonlyargcount > 0 or co.co_flags & HAS_VARSTUFF:
            # TODO: type annotations for *args and **kwargs
            if co.co_flags & inspect.CO_VARARGS:
                args.append(proxy_placeholder('*' + next(names_iter)))
            if co.co_flags & inspect.CO_VARKEYWORDS:
                args.append(proxy_placeholder('**' + next(names_iter)))
            root_fn = _patch_function(root_fn, len(args))

        flat_args, in_spec = pytree.tree_flatten(tuple(args))
        if any(not isinstance(i, pytree.LeafSpec) for i in in_spec.children_specs):
            # In the case that we have pytree-flattened inputs in
            # `concrete_args`, generate a flattening wrapper around the
            # original root function and return that.
            self.graph._pytree_info = _PyTreeInfo(orig_args[:total_args], in_spec, None)

            def flatten_fn(*args):
                tree_args = pytree.tree_unflatten(list(args), in_spec)
                tree_out = root_fn(*tree_args)
                out_args, out_spec = pytree.tree_flatten(tree_out)
                assert(self.graph._pytree_info is not None)
                self.graph._pytree_info = self.graph._pytree_info._replace(out_spec=out_spec)
                return out_args

            return flatten_fn, flat_args
        return root_fn, args

<<<<<<< HEAD
=======

    def _module_getattr(self, attr, attr_val, parameter_proxy_cache):
        if isinstance(attr_val, torch.nn.Parameter):
            for n, p in self.root.named_parameters():
                if attr_val is p:
                    if n not in parameter_proxy_cache:
                        parameter_proxy_cache[n] = self.create_proxy('get_attr', n, (), {})
                    return parameter_proxy_cache[n]
        return attr_val


>>>>>>> 8be5b1ca
    def trace(self, root: Union[torch.nn.Module, Callable], concrete_args: Optional[Dict[str, Any]] = None) -> Graph:
        """
        Trace ``root`` and return the corresponding FX ``Graph`` representation. ``root``
        can either be an ``nn.Module`` instance or a Python callable.

        Note that after this call, ``self.root`` may be different from the ``root`` passed
        in here. For example, when a free function is passed to ``trace()``, we will
        create an ``nn.Module`` instance to use as the root and add embedded constants
        to.


        Args:

            root (Union[Module, Callable]): Either a ``Module`` or a function to be
                traced through.
            concrete_args (Optional[Dict[str, any]]): Concrete arguments that should not be treated as Proxies.

        Returns:

            A ``Graph`` representing the semantics of the passed-in ``root``.
        """
        if isinstance(root, torch.nn.Module):
            self.root = root
            fn = type(root).forward
            self.submodule_paths = {mod: name for name, mod in root.named_modules()}
        else:
            self.root = torch.nn.Module()
            fn = root
        self.graph = Graph()

        # When we encounter a Tensor value that's not a parameter, we look if it
        # is some other attribute on the model. Construct a dict mapping Tensor
        # values to the qualified name here for efficiency. This is used downstream
        # in create_arg
        self.tensor_attrs : Dict[torch.Tensor, str] = {}

        def collect_tensor_attrs(m : torch.nn.Module, prefix_atoms : List[str]):
            for k, v in m.__dict__.items():
                if isinstance(v, (torch.Tensor, ScriptObject)):
                    self.tensor_attrs[v] = '.'.join(prefix_atoms + [k])
            for k, v in m.named_children():
                collect_tensor_attrs(v, prefix_atoms + [k])

        collect_tensor_attrs(self.root, [])

        assert isinstance(fn, FunctionType)

        fn_globals = fn.__globals__  # run before it gets patched
        fn, args = self.create_args_for_root(fn, isinstance(root, torch.nn.Module), concrete_args)

        parameter_proxy_cache : Dict[str, Proxy] = {}  # Reduce number of get_attr calls

        # Method dispatch on parameters is not recorded unless it's directly used.
        # Thus, we need to insert a proxy when __getattr__ requests a parameter.
        @functools.wraps(_orig_module_getattr)
        def module_getattr_wrapper(mod, attr):
            attr_val = _orig_module_getattr(mod, attr)
<<<<<<< HEAD
            if isinstance(attr_val, torch.nn.Parameter):
                for n, p in self.root.named_parameters():
                    if attr_val is p:
                        if n not in parameter_proxy_cache:
                            parameter_proxy_cache[n] = self.create_proxy('get_attr', n, (), {})
                        return parameter_proxy_cache[n]
            return attr_val
=======
            return self._module_getattr(attr, attr_val, parameter_proxy_cache)
>>>>>>> 8be5b1ca

        @functools.wraps(_orig_module_call)
        def module_call_wrapper(mod, *args, **kwargs):
            def forward(*args, **kwargs):
                return _orig_module_call(mod, *args, **kwargs)

            _autowrap_check(patcher, getattr(getattr(mod, "forward", mod), "__globals__", {}),
                            self._autowrap_function_ids)
            return self.call_module(mod, forward, args, kwargs)

        with _CPatchManager(self):
            with _Patcher() as patcher:
                # allow duplicate patches to support the case of nested calls
                patcher.patch_method(torch.nn.Module, "__getattr__", module_getattr_wrapper, deduplicate=False)
                patcher.patch_method(torch.nn.Module, "__call__", module_call_wrapper, deduplicate=False)
                _patch_wrapped_functions(patcher)
                _autowrap_check(patcher, fn_globals, self._autowrap_function_ids)
                for module in self._autowrap_search:
                    _autowrap_check(patcher, module.__dict__, self._autowrap_function_ids)
<<<<<<< HEAD

=======
>>>>>>> 8be5b1ca
                self.create_node('output', 'output', (self.create_arg(fn(*args)),), {},
                                 type_expr=fn.__annotations__.get('return', None))

        self.submodule_paths = None

        return self.graph


# List of pairs of (global dict, function name) functions
# to patch for the purposes of the wrap() API.
_wrapped_fns_to_patch : List[Tuple[dict, str]] = []

# List of methods on classes to wrap (class type, function name)
# this currently only works for Tensor.* methods that aren't traced properly
_wrapped_methods_to_patch : List[Tuple[type, str]] = []

if os.environ.get("FX_PATCH_GETITEM") == "1":
    # This change is needed to trace models like PositionalEmbedding from BERT:
    # https://github.com/pytorch/benchmark/blob/master/torchbenchmark/models/BERT_pytorch/bert_pytorch/model/embedding/position.py
    # but causes issues in quantization documented here:
    # https://github.com/pytorch/pytorch/issues/50710
    # once that is fixed we can make this the default behavior.
    _wrapped_methods_to_patch.append((torch.Tensor, "__getitem__"))


def _find_proxy(*objects_to_search):
    """
    Recursively search a data structure for a Proxy() and return it,
    return None if not found.
    """
    proxy = None

    def find_proxy(x):
        nonlocal proxy
        if isinstance(x, Proxy):
            proxy = x

    map_aggregate(objects_to_search, find_proxy)
    return proxy


def _create_wrapped_func(orig_fn):
    @functools.wraps(orig_fn)
    def wrapped(*args, **kwargs):
        """
        Given an closed-over ``orig_function`` to invoke, search the args and kwargs for
        a Proxy object. If there is one, emit a ``call_function`` node to preserve the
        call to this leaf function directly. Otherwise, just return the results of
        this function call, as this function is not being traced.
        """
        proxy = _find_proxy(args, kwargs)
        if proxy is not None:
            return proxy.tracer.create_proxy('call_function', orig_fn, args, kwargs)
        return orig_fn(*args, **kwargs)

    return wrapped


def _create_wrapped_method(cls, name):
    orig_fn = getattr(cls, name)

    @functools.wraps(orig_fn)
    def wrapped(*args, **kwargs):
        """
        Search the args and kwargs for a Proxy object. If there is one,
        emit a ``call_method`` node to preserve the call to this method
        directly. Otherwise, just return the results of this function
        call, as this function is not being traced.
        """
        proxy = _find_proxy(args, kwargs)
        if proxy is not None:
            return proxy.tracer.create_proxy('call_method', name, args, kwargs)
        return orig_fn(*args, **kwargs)

    return wrapped


class _PatchedFn(NamedTuple):
    frame_dict : Any
    fn_name : str
    orig_fn : Any

    def revert(self):
        raise NotImplementedError()


class _PatchedFnSetItem(_PatchedFn):
    def revert(self):
        self.frame_dict[self.fn_name] = self.orig_fn


class _PatchedFnDel(_PatchedFn):
    def revert(self):
        del self.frame_dict[self.fn_name]


class _PatchedFnSetAttr(_PatchedFn):
    def revert(self):
        setattr(self.frame_dict, self.fn_name, self.orig_fn)


class _Patcher(object):
    def __init__(self):
        super(_Patcher, self).__init__()
        self.patches_made : List[_PatchedFn] = []
        self.visited : Set[int] = set()

    def patch(self, frame_dict : Dict[str, Any], name : str, new_fn : Callable,
              deduplicate : bool = True):
        """
        Replace frame_dict[name] with new_fn until we exit the context manager.
        """
        new_fn.__fx_already_patched = deduplicate  # type: ignore[attr-defined]
        if name not in frame_dict and hasattr(builtins, name):
            self.patches_made.append(_PatchedFnDel(frame_dict, name, None))
        elif getattr(frame_dict[name], "__fx_already_patched", False):
            return  # already patched, no need to do it again
        else:
            self.patches_made.append(_PatchedFnSetItem(frame_dict, name, frame_dict[name]))
        frame_dict[name] = new_fn

    def patch_method(self, cls: type, name : str, new_fn : Callable,
                     deduplicate : bool = True):
        """
        Replace object_or_dict.name with new_fn until we exit the context manager.
        """
        new_fn.__fx_already_patched = deduplicate  # type: ignore[attr-defined]
        orig_fn = getattr(cls, name)
        if getattr(orig_fn, "__fx_already_patched", False):
            return  # already patched, no need to do it again
        self.patches_made.append(_PatchedFnSetAttr(cls, name, orig_fn))
        setattr(cls, name, new_fn)

    def visit_once(self, thing: Any):
        """ Return True on the first call to with thing, otherwise false """
        idx = id(thing)
        if idx in self.visited:
            return False
        self.visited.add(idx)
        return True

    def __enter__(self):
        return self

    def __exit__(self, exc_type, exc_val, exc_tb):
        """
        Undo all the changes made via self.patch() and self.patch_method()
        """
        while self.patches_made:
            # unpatch in reverse order to handle duplicates correctly
            self.patches_made.pop().revert()
        self.visited.clear()


def _patch_wrapped_functions(patcher : _Patcher):
    """
    Go through ``_wrapped_fn_patch_table`` and, for each frame object, wrap
    the listed global functions in the `_create_wrapped_func` wrapper.
    """
    for frame_dict, name in _wrapped_fns_to_patch:
        if name not in frame_dict and hasattr(builtins, name):
            orig_fn = getattr(builtins, name)
        else:
            orig_fn = frame_dict[name]
        patcher.patch(frame_dict, name, _create_wrapped_func(orig_fn))

    for cls, name in _wrapped_methods_to_patch:
        patcher.patch_method(cls, name, _create_wrapped_method(cls, name))


def _autowrap_check(patcher : _Patcher, frame_dict : Dict[str, Any], function_ids : Set[int]):
    """
    Some methods, like `math.sqrt` are common enough we want to automatically wrap them as we see them.
    This method searches a scope for them and patches them if found.
    """
    if patcher.visit_once(frame_dict):
        for name, value in frame_dict.items():
            if not name.startswith("_") and callable(value) and id(value) in function_ids:
                patcher.patch(frame_dict, name, _create_wrapped_func(value))


def wrap(fn_or_name : Union[str, Callable]):
    """
    This function can be called at module-level scope to register fn_or_name as a "leaf function".
    A "leaf function" will be preserved as a CallFunction node in the FX trace instead of being
    traced through::

        # foo/bar/baz.py
        def my_custom_function(x, y):
            return x * x + y * y

        torch.fx.wrap('my_custom_function')

        def fn_to_be_traced(x, y):
            # When symbolic tracing, the below call to my_custom_function will be inserted into
            # the graph rather than tracing it.
            return my_custom_function(x, y)

    This function can also equivalently be used as a decorator::

        # foo/bar/baz.py
        @torch.fx.wrap
        def my_custom_function(x, y):
            return x * x + y * y

    A wrapped function can be thought of a "leaf function", analogous to the concept of
    "leaf modules", that is, they are functions that are left as calls in the FX trace
    rather than traced through.

    Args:

        fn_or_name (Union[str, Callable]): The function or name of the global function to insert into the
            graph when it's called
    """
    if not callable(fn_or_name) and not isinstance(fn_or_name, str):
        raise RuntimeError('Unsupported type for global function! Must be either a callable or '
                           'string name')

    if hasattr(fn_or_name, '__code__'):
        assert not isinstance(fn_or_name, str)  # to make mypy happy
        fn_name = fn_or_name.__code__.co_name
    else:
        assert isinstance(fn_or_name, str), "fn_or_name must be a global function or string name"
        fn_name = fn_or_name

    currentframe = inspect.currentframe()
    assert currentframe is not None
    f = currentframe.f_back
    assert f is not None
    if f.f_code.co_name != '<module>':
        raise NotImplementedError('wrap must be called at the top level of a module')

    # consider implementing Callable version of this via _autowrap_function_ids / _autowrap_search
    # semantics would be slightly different, but would add support `from x import wrapped_function`
    _wrapped_fns_to_patch.append((f.f_globals, fn_name))
    return fn_or_name

def symbolic_trace(root : Union[torch.nn.Module, Callable], concrete_args: Optional[Dict[str, Any]] = None,
                   enable_cpatching: bool = False) -> GraphModule:
    """Symbolic tracing API

    Given an ``nn.Module`` or function instance ``root``, this function will return a ``GraphModule``
    constructed by recording operations seen while tracing through ``root``.

    ``concrete_args`` allows you to partially specialize your function, whether it's to remove control flow or data structures.

    For example::

        def f(a, b):
            if b == True:
                return a
            else:
                return a*2

    FX can typically not trace through this due to the presence of control
    flow. However, we can use `concrete_args` to specialize on the value of
    `b` to trace through this.

        f = fx.symbolic_trace(f, concrete_args={'b': False})
        assert f(3, False)  == 6

    Note that although you can still pass in different values of `b`, they will be ignored.

    We can also use `concrete_args` to eliminate data-structure handling from
    our function. This will use pytrees to flatten your input. To avoid
    overspecializing, pass in `fx.PH` for values that shouldn't be
    specialized. For example::

        def f(x):
            out = 0
            for v in x.values():
                out += v
            return out
        f = fx.symbolic_trace(f, concrete_args={'x': {'a': fx.PH, 'b': fx.PH, 'c': fx.PH}})
        assert f({'a': 1, 'b': 2, 'c': 4}) == 7


    Args:
        root (Union[torch.nn.Module, Callable]): Module or function to be traced and converted
            into a Graph representation.
<<<<<<< HEAD
        concrete_args (Optional[Dict[str, any]]): Concrete arguments that should not be treated as Proxies.
=======
        concrete_args (Optional[Dict[str, any]]): Inputs to be partially specialized
>>>>>>> 8be5b1ca
        enable_cpatching: Enables C-level patching of functions (captures things like `torch.randn`)

    Returns:
        GraphModule: a Module created from the recorded operations from ``root``.

    """
    tracer = Tracer(enable_cpatching=enable_cpatching)
    graph = tracer.trace(root, concrete_args)
    name = root.__class__.__name__ if isinstance(root, torch.nn.Module) else root.__name__
    return GraphModule(tracer.root, graph, name)<|MERGE_RESOLUTION|>--- conflicted
+++ resolved
@@ -9,18 +9,11 @@
 import torch
 import torch._C._fx  # type: ignore[import]
 from torch._C import ScriptObject  # type: ignore[attr-defined]
-<<<<<<< HEAD
-
-import sys
-from .node import Argument, map_aggregate
-from .graph import Graph
-=======
 import torch.utils._pytree as pytree
 
 import sys
 from .node import Argument, map_aggregate, base_types
 from .graph import Graph, _PyTreeInfo
->>>>>>> 8be5b1ca
 from .graph_module import GraphModule
 from .proxy import TracerBase, Proxy
 
@@ -95,13 +88,9 @@
     def __exit__(self, type, value, tb):
         sys.setprofile(None)
 
-<<<<<<< HEAD
-class Tracer(TracerBase):
-=======
 class PHBase(object):
     """
     Object representing an input placeholder to `concrete_args`
->>>>>>> 8be5b1ca
     """
     def __repr__(self):
         return 'PH'
@@ -125,13 +114,10 @@
     in the docstrings of the methods on this class.
     """
     def __init__(self, autowrap_modules: Tuple[ModuleType] = (math, ), enable_cpatching: bool = False) -> None:
-<<<<<<< HEAD
-=======
         # This method's signature is overridden by the first line of this class'
         # docstring. If this method's signature is modified, the signature that
         # overrides it also should be modified accordingly.
 
->>>>>>> 8be5b1ca
         """
         Construct a Tracer object.
 
@@ -278,12 +264,7 @@
             assert isinstance(path, str)
             return path
         # O(N^2) fallback in the case that we didn't store the submodule
-<<<<<<< HEAD
-        # paths. (This happens e.g. in using NormalizeArgs. See
-        #  `test/test_fx_experimental:test_normalize_args`)
-=======
         # paths.
->>>>>>> 8be5b1ca
         else:
             for n, p in self.root.named_modules():
                 if mod is p:
@@ -349,10 +330,6 @@
         sig = inspect.signature(fn_for_analysis)
 
         def proxy_placeholder(name: str):
-<<<<<<< HEAD
-            if concrete_args is not None and name in concrete_args:
-                return concrete_args[name]
-=======
             if concrete_args is not None and name in concrete_args :
                 cnt = 0
 
@@ -375,7 +352,6 @@
                     return x
 
                 return pytree.tree_map(replace_ph, concrete_args[name])
->>>>>>> 8be5b1ca
             if name[0] == '*':
                 default = ()
             else:
@@ -416,8 +392,6 @@
             return flatten_fn, flat_args
         return root_fn, args
 
-<<<<<<< HEAD
-=======
 
     def _module_getattr(self, attr, attr_val, parameter_proxy_cache):
         if isinstance(attr_val, torch.nn.Parameter):
@@ -429,7 +403,6 @@
         return attr_val
 
 
->>>>>>> 8be5b1ca
     def trace(self, root: Union[torch.nn.Module, Callable], concrete_args: Optional[Dict[str, Any]] = None) -> Graph:
         """
         Trace ``root`` and return the corresponding FX ``Graph`` representation. ``root``
@@ -487,17 +460,7 @@
         @functools.wraps(_orig_module_getattr)
         def module_getattr_wrapper(mod, attr):
             attr_val = _orig_module_getattr(mod, attr)
-<<<<<<< HEAD
-            if isinstance(attr_val, torch.nn.Parameter):
-                for n, p in self.root.named_parameters():
-                    if attr_val is p:
-                        if n not in parameter_proxy_cache:
-                            parameter_proxy_cache[n] = self.create_proxy('get_attr', n, (), {})
-                        return parameter_proxy_cache[n]
-            return attr_val
-=======
             return self._module_getattr(attr, attr_val, parameter_proxy_cache)
->>>>>>> 8be5b1ca
 
         @functools.wraps(_orig_module_call)
         def module_call_wrapper(mod, *args, **kwargs):
@@ -517,10 +480,6 @@
                 _autowrap_check(patcher, fn_globals, self._autowrap_function_ids)
                 for module in self._autowrap_search:
                     _autowrap_check(patcher, module.__dict__, self._autowrap_function_ids)
-<<<<<<< HEAD
-
-=======
->>>>>>> 8be5b1ca
                 self.create_node('output', 'output', (self.create_arg(fn(*args)),), {},
                                  type_expr=fn.__annotations__.get('return', None))
 
@@ -801,11 +760,7 @@
     Args:
         root (Union[torch.nn.Module, Callable]): Module or function to be traced and converted
             into a Graph representation.
-<<<<<<< HEAD
-        concrete_args (Optional[Dict[str, any]]): Concrete arguments that should not be treated as Proxies.
-=======
         concrete_args (Optional[Dict[str, any]]): Inputs to be partially specialized
->>>>>>> 8be5b1ca
         enable_cpatching: Enables C-level patching of functions (captures things like `torch.randn`)
 
     Returns:
