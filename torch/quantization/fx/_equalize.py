--- conflicted
+++ resolved
@@ -236,31 +236,20 @@
     equalization observer if it has been newly created
     """
 
-<<<<<<< HEAD
     # Find the next node that is either a nn.Linear or a WeightEqualizationObserver
-    while node.op != 'output' and not \
-        (node.op == 'call_module' and isinstance(node.target, str) and
-         (isinstance(modules[node.target], nn.Linear) or
-          isinstance(modules[node.target], _WeightEqualizationObserver))):
-        node = node.next
-
-    if not isinstance(node.target, str):
+    weight_node = input_eq_obs_node.next
+    while weight_node.op != 'output' and not \
+        (weight_node.op == 'call_module' and isinstance(weight_node.target, str) and
+         (isinstance(modules[weight_node.target], nn.Linear) or
+          isinstance(modules[weight_node.target], _WeightEqualizationObserver))):
+        weight_node = weight_node.next
+
+    if not isinstance(weight_node.target, str):
         return None, None
-    elif node.op == 'call_module' and isinstance(modules[node.target], _WeightEqualizationObserver):
-        return node, None
-    elif node.op == 'call_module' and isinstance(modules[node.target], nn.Linear):
+    elif weight_node.op == 'call_module' and isinstance(modules[weight_node.target], _WeightEqualizationObserver):
+        return weight_node, None
+    elif weight_node.op == 'call_module' and isinstance(modules[weight_node.target], nn.Linear):
         # If the next node is a nn.Linear layer, then it must have a
-=======
-    # Find the next node that is either a nn.Linear or a functional layer
-    weight_node = input_eq_obs_node.next
-    while (weight_node.op not in ('output', 'call_function') and not
-           (weight_node.op == 'call_module' and isinstance(weight_node.target, str) and
-            isinstance(modules[weight_node.target], nn.Linear))):
-        weight_node = weight_node.next
-
-    if weight_node.op == 'call_module':
-        # If the next weight_node is a nn.Linear layer, then it must have a
->>>>>>> 8cf560e7
         # WeightEqualizationObserver configuration
         equalization_qconfig_map: Dict[str, Any] = model._equalization_qconfig_map  # type: ignore[assignment]
         assert(equalization_qconfig_map.get(weight_node.name, None) is not None)
@@ -269,13 +258,6 @@
         assert(isinstance(weight_eq_obs, _WeightEqualizationObserver))
         return weight_node, weight_eq_obs
 
-<<<<<<< HEAD
-=======
-    elif weight_node.op == 'call_function':
-        # TODO
-        return None, None
-
->>>>>>> 8cf560e7
     return None, None
 
 def get_next_input_obs(node: Node, modules: Dict[str, nn.Module]):
@@ -408,20 +390,17 @@
             assert(isinstance(input_eq_obs, _InputEqualizationObserver))
             next_node, weight_eq_obs = get_weight_eq_obs(node, model, modules)
 
-<<<<<<< HEAD
+            if next_node is None:
+                continue
+
+            assert(isinstance(next_node.target, str))
             if weight_eq_obs is None:
                 # If the equalization observer has already been created, then we
                 # can extract the observer from the node itself
-                weight_eq_obs = modules[next_node.target]
+                weight_eq_obs = modules[next_node.target]  # type: ignore[assignment]
+                assert(isinstance(weight_eq_obs, _WeightEqualizationObserver))
             else:
                 weight_eq_obs(modules[next_node.target].weight)
-=======
-            if next_node is None or weight_eq_obs is None:
-                continue
-
-            assert(isinstance(next_node.target, str))
-            weight_eq_obs(modules[next_node.target].weight)
->>>>>>> 8cf560e7
 
             # Calculate and set the equalization scale values
             equalization_scale = calculate_equalization_scale(input_eq_obs, weight_eq_obs)
